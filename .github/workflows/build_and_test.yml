--- conflicted
+++ resolved
@@ -873,8 +873,6 @@
     needs: [ push-docker-hub, calculate-deploy-targets, tag, regress-tests ]
     if: |
       (github.ref_name == 'main') &&
-<<<<<<< HEAD
-=======
       github.event_name != 'workflow_dispatch'
     defaults:
       run:
@@ -908,7 +906,6 @@
     needs: [ push-docker-hub, calculate-deploy-targets, tag, regress-tests ]
     if: |
       (github.ref_name == 'release') &&
->>>>>>> 7481fb08
       github.event_name != 'workflow_dispatch'
     defaults:
       run:
@@ -937,11 +934,7 @@
       - name: Re-deploy proxy
         run: |
           DOCKER_TAG=${{needs.tag.outputs.build-tag}}
-<<<<<<< HEAD
-          helm upgrade neon-proxy-scram neondatabase/neon-proxy --namespace neon-proxy --create-namespace --install -f .github/helm-values/dev-us-east-2-beta.neon-proxy-scram.yaml --set image.tag=${DOCKER_TAG} --wait --timeout 15m0s
-=======
           helm upgrade neon-proxy-scram neondatabase/neon-proxy --namespace neon-proxy --create-namespace --install -f .github/helm-values/${{ matrix.target_cluster }}.neon-proxy-scram.yaml --set image.tag=${DOCKER_TAG} --wait --timeout 15m0s
->>>>>>> 7481fb08
 
   promote-compatibility-test-snapshot:
     runs-on: dev
