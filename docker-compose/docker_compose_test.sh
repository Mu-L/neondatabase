--- conflicted
+++ resolved
@@ -22,10 +22,6 @@
 cleanup() {
     echo "show container information"
     docker ps
-<<<<<<< HEAD
-    docker compose --profile parallel-test-extensions -f $COMPOSE_FILE logs
-=======
->>>>>>> 77ea9b16
     echo "stop containers..."
     docker compose --profile parallel-test-extensions -f $COMPOSE_FILE down
 }
@@ -35,17 +31,7 @@
     echo "clean up containers if exists"
     cleanup
     PG_TEST_VERSION=$((pg_version < 16 ? 16 : pg_version))
-<<<<<<< HEAD
-    # The support of pg_anon not yet added to PG17, so we have to add the corresponding option for other PG versions
-    if [ "${pg_version}" -ne 17 ]; then
-      SPEC_PATH="compute_wrapper/var/db/postgres/specs"
-      mv $SPEC_PATH/spec.json $SPEC_PATH/spec.bak
-      jq '.cluster.settings += [{"name": "session_preload_libraries","value": "anon","vartype": "string"}]' "${SPEC_PATH}/spec.bak" > "${SPEC_PATH}/spec.json"
-    fi
-    PG_VERSION=$pg_version PG_TEST_VERSION=$PG_TEST_VERSION docker compose --profile parallel-test-extensions -f $COMPOSE_FILE up --build -d
-=======
-    PG_VERSION=$pg_version PG_TEST_VERSION=$PG_TEST_VERSION docker compose --profile test-extensions -f $COMPOSE_FILE up --quiet-pull --build -d
->>>>>>> 77ea9b16
+    PG_VERSION=$pg_version PG_TEST_VERSION=$PG_TEST_VERSION docker compose --profile parallel-test-extensions -f $COMPOSE_FILE up --quiet-pull --build -d
 
     echo "wait until the compute is ready. timeout after 60s. "
     cnt=0
@@ -65,41 +51,15 @@
     done
 
     if [ $pg_version -ge 16 ]; then
-<<<<<<< HEAD
-        for i in {1..3}; do
-          echo Enabling trust connection
-          docker compose exec pcompute${i} bash -c "sed -i '\$d' /var/db/postgres/compute/pg_hba.conf && echo -e 'host\t all\t all\t all\t trust' >> /var/db/postgres/compute/pg_hba.conf && psql $PSQL_OPTION -c 'select pg_reload_conf()' "
-          echo Adding postgres role
-          docker compose exec pcompute${i} psql $PSQL_OPTION -c "CREATE ROLE postgres SUPERUSER LOGIN"
-          # This is required for the pg_hint_plan test, to prevent flaky log message causing the test to fail
-          # It cannot be moved to Dockerfile now because the database directory is created after the start of the container
-          echo Adding dummy config
-          docker compose exec pcompute${i} touch /var/db/postgres/compute/compute_ctl_temp_override.conf
-        done
-        # This block is required for the pg_anon extension test.
-        # The test assumes that it is running on the same host with the postgres engine.
-        # In our case it's not true, that's why we are copying files to the compute node
-        TMPDIR=$(mktemp -d)
-        # Add support for pg_anon for pg_v16
-        if [ $pg_version -ne 17 ]; then
-          docker cp $TEST_CONTAINER_NAME:/ext-src/pg_anon-src/data $TMPDIR/data
-          echo -e '1\t too \t many \t tabs' > $TMPDIR/data/bad.csv
-          for i in {1..3}; do
-            docker compose cp $TMPDIR/data pcompute${i}:/tmp/tmp_anon_alternate_data
-          done
-        rm -rf $TMPDIR
-        fi
-=======
-        docker cp ext-src $TEST_CONTAINER_NAME:/
-        # This is required for the pg_hint_plan test, to prevent flaky log message causing the test to fail
-        # It cannot be moved to Dockerfile now because the database directory is created after the start of the container
-        echo Adding dummy config
-        docker exec $COMPUTE_CONTAINER_NAME touch /var/db/postgres/compute/compute_ctl_temp_override.conf
-        # The following block copies the files for the pg_hintplan test to the compute node for the extension test in an isolated docker-compose environment
->>>>>>> 77ea9b16
         TMPDIR=$(mktemp -d)
         docker cp $TEST_CONTAINER_NAME:/ext-src/pg_hint_plan-src/data $TMPDIR/data
         for i in {1..3}; do
+          docker compose cp ext-src pcompute${i}:/
+          # This is required for the pg_hint_plan test, to prevent flaky log message causing the test to fail
+          # It cannot be moved to Dockerfile now because the database directory is created after the start of the container
+          echo Adding dummy config pcompute${i}
+          docker compose exec pcompute${i} touch /var/db/postgres/compute/compute_ctl_temp_override.conf
+          # The following block copies the files for the pg_hintplan test to the compute node for the extension test in an isolated docker-compose environment
           docker compose cp $TMPDIR/data pcompute${i}:/ext-src/pg_hint_plan-src/
         done
         rm -rf $TMPDIR
