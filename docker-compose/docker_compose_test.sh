--- conflicted
+++ resolved
@@ -53,8 +53,7 @@
         # This is required for the pg_hint_plan test, to prevent flaky log message causing the test to fail
         # It cannot be moved to Dockerfile now because the database directory is created after the start of the container
         echo Adding dummy config
-<<<<<<< HEAD
-        docker exec $COMPUTE_CONTAINER_NAME touch /var/db/postgres/compute/compute_ctl_temp_override.conf
+        docker compose exec compute touch /var/db/postgres/compute/compute_ctl_temp_override.conf
         # Prepare for the PostGIS test
         docker exec $COMPUTE_CONTAINER_NAME mkdir -p /tmp/pgis_reg/pgis_reg_tmp
         TMPDIR=$(mktemp -d)
@@ -64,9 +63,6 @@
         docker cp $TMPDIR/test $COMPUTE_CONTAINER_NAME:/ext-src/postgis-src/raster/test
         docker cp $TMPDIR/00-regress-install $COMPUTE_CONTAINER_NAME:/ext-src/postgis-src/regress
         rm -rf $TMPDIR
-=======
-        docker compose exec compute touch /var/db/postgres/compute/compute_ctl_temp_override.conf
->>>>>>> c6120a44
         # The following block copies the files for the pg_hintplan test to the compute node for the extension test in an isolated docker-compose environment
         TMPDIR=$(mktemp -d)
         docker compose cp neon-test-extensions:/ext-src/pg_hint_plan-src/data "${TMPDIR}/data"
@@ -81,14 +77,6 @@
         docker compose exec -i neon-test-extensions bash -c "(cd /postgres && patch -p1)" <"../compute/patches/contrib_pg${pg_version}.patch"
         # We are running tests now
         rm -f testout.txt testout_contrib.txt
-<<<<<<< HEAD
-        docker exec -e USE_PGXS=1 -e SKIP=timescaledb-src,rdkit-src,postgis-src,pg_jsonschema-src,kq_imcx-src,wal2json_2_5-src,rag_jina_reranker_v1_tiny_en-src,rag_bge_small_en_v15-src \
-        $TEST_CONTAINER_NAME /run-tests.sh /ext-src | tee testout.txt && EXT_SUCCESS=1 || EXT_SUCCESS=0
-        docker exec -e SKIP=start-scripts,postgres_fdw,ltree_plpython,jsonb_plpython,jsonb_plperl,hstore_plpython,hstore_plperl,dblink,bool_plperl \
-        $TEST_CONTAINER_NAME /run-tests.sh /postgres/contrib | tee testout_contrib.txt && CONTRIB_SUCCESS=1 || CONTRIB_SUCCESS=0
-        if [ $EXT_SUCCESS -eq 0 ] || [ $CONTRIB_SUCCESS -eq 0 ]; then
-            exit 1
-=======
         docker compose exec -e USE_PGXS=1 -e SKIP=timescaledb-src,rdkit-src,postgis-src,pg_jsonschema-src,kq_imcx-src,wal2json_2_5-src,rag_jina_reranker_v1_tiny_en-src,rag_bge_small_en_v15-src \
         neon-test-extensions /run-tests.sh /ext-src | tee testout.txt && EXT_SUCCESS=1 || EXT_SUCCESS=0
         docker compose exec -e SKIP=start-scripts,postgres_fdw,ltree_plpython,jsonb_plpython,jsonb_plperl,hstore_plpython,hstore_plperl,dblink,bool_plperl \
@@ -102,7 +90,6 @@
                 docker compose exec neon-test-extensions bash -c 'for file in $(find '"${d}"' -name regression.diffs -o -name regression.out); do cat ${file}; done' || [[ ${?} -eq 1 ]]
             done
         exit 1
->>>>>>> c6120a44
         fi
     fi
 done