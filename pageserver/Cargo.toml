[package]
name = "pageserver"
version = "0.1.0"
edition = "2024"
license.workspace = true

[features]
default = []
# Enables test-only APIs, incuding failpoints. In particular, enables the `fail_point!` macro,
# which adds some runtime cost to run tests on outage conditions
testing = ["fail/failpoints", "pageserver_api/testing", "wal_decoder/testing", "pageserver_client/testing"]

fuzz-read-path = ["testing"]

[dependencies]
anyhow.workspace = true
arc-swap.workspace = true
async-compression.workspace = true
async-stream.workspace = true
bincode.workspace = true
bit_field.workspace = true
byteorder.workspace = true
bytes.workspace = true
camino-tempfile.workspace = true
camino.workspace = true
chrono = { workspace = true, features = ["serde"] }
clap = { workspace = true, features = ["string"] }
consumption_metrics.workspace = true
crc32c.workspace = true
either.workspace = true
enum-map.workspace = true
enumset = { workspace = true, features = ["serde"]}
fail.workspace = true
futures.workspace = true
hex.workspace = true
http-utils.workspace = true
humantime-serde.workspace = true
humantime.workspace = true
hyper0.workspace = true
itertools.workspace = true
jsonwebtoken.workspace = true
md5.workspace = true
metrics.workspace = true
nix.workspace = true
num_cpus.workspace = true # hack to get the number of worker threads tokio uses
num-traits.workspace = true
once_cell.workspace = true
pageserver_api.workspace = true
pageserver_client.workspace = true # for ResponseErrorMessageExt TOOD refactor that
pageserver_compaction.workspace = true
pem.workspace = true
pin-project-lite.workspace = true
postgres_backend.workspace = true
postgres_connection.workspace = true
postgres_ffi.workspace = true
postgres_initdb.workspace = true
postgres-protocol.workspace = true
postgres-types.workspace = true
posthog_client_lite.workspace = true
pprof.workspace = true
pq_proto.workspace = true
rand.workspace = true
range-set-blaze = { version = "0.1.16", features = ["alloc"] }
regex.workspace = true
remote_storage.workspace = true
reqwest.workspace = true
rpds.workspace = true
rustls.workspace = true
scopeguard.workspace = true
send-future.workspace = true
serde_json = { workspace = true, features = ["raw_value"] }
serde_path_to_error.workspace = true
serde_with.workspace = true
serde.workspace = true
smallvec.workspace = true
storage_broker.workspace = true
strum_macros.workspace = true
strum.workspace = true
sysinfo.workspace = true
tenant_size_model.workspace = true
thiserror.workspace = true
tikv-jemallocator.workspace = true
tokio = { workspace = true, features = ["process", "sync", "fs", "rt", "io-util", "time"] }
tokio-epoll-uring.workspace = true
tokio-io-timeout.workspace = true
tokio-postgres.workspace = true
tokio-rustls.workspace = true
tokio-stream.workspace = true
tokio-tar.workspace = true
tokio-util.workspace = true
toml_edit = { workspace = true, features = [ "serde" ] }
tracing-utils.workspace = true
tracing.workspace = true
url.workspace = true
utils.workspace = true
wal_decoder.workspace = true
<<<<<<< HEAD
walkdir.workspace = true
workspace_hack.workspace = true
=======
smallvec.workspace = true
twox-hash.workspace = true
>>>>>>> a7ce3239

[target.'cfg(target_os = "linux")'.dependencies]
procfs.workspace = true

[dev-dependencies]
criterion.workspace = true
hex-literal.workspace = true
tokio = { workspace = true, features = ["process", "sync", "fs", "rt", "io-util", "time", "test-util"] }
indoc.workspace = true
uuid.workspace = true
rstest.workspace = true

[[bench]]
name = "bench_layer_map"
harness = false

[[bench]]
name = "bench_walredo"
harness = false

[[bench]]
name = "bench_ingest"
harness = false

[[bench]]
name = "upload_queue"
harness = false

[[bench]]
name = "bench_metrics"
harness = false

[[bin]]
name = "test_helper_slow_client_reads"
required-features = [ "testing" ]<|MERGE_RESOLUTION|>--- conflicted
+++ resolved
@@ -94,13 +94,10 @@
 url.workspace = true
 utils.workspace = true
 wal_decoder.workspace = true
-<<<<<<< HEAD
 walkdir.workspace = true
 workspace_hack.workspace = true
-=======
 smallvec.workspace = true
 twox-hash.workspace = true
->>>>>>> a7ce3239
 
 [target.'cfg(target_os = "linux")'.dependencies]
 procfs.workspace = true
