#![allow(unused)]

use core::slice;
use std::{
    alloc::{self, Layout},
    cmp,
    mem::{ManuallyDrop, MaybeUninit},
    ops::{Deref, DerefMut},
    ptr::{addr_of_mut, NonNull},
};

use bytes::buf::UninitSlice;

struct IoBufferPtr(*mut u8);

// SAFETY: We gurantees no one besides `IoBufferPtr` itself has the raw pointer.
unsafe impl Send for IoBufferPtr {}

/// An aligned buffer type used for I/O.
pub struct IoBufferMut {
    ptr: IoBufferPtr,
    capacity: usize,
    len: usize,
    align: usize,
}

impl IoBufferMut {
    /// Constructs a new, empty `IoBufferMut` with at least the specified capacity and alignment.
    ///
    /// The buffer will be able to hold at most `capacity` elements and will never resize.
    ///
    ///
    /// # Panics
    ///
    /// Panics if the new capacity exceeds `isize::MAX` _bytes_, or if the following alignment requirement is not met:
    /// * `align` must not be zero,
    ///
    /// * `align` must be a power of two,
    ///
    /// * `capacity`, when rounded up to the nearest multiple of `align`,
    ///    must not overflow isize (i.e., the rounded value must be
    ///    less than or equal to `isize::MAX`).
    pub fn with_capacity_aligned(capacity: usize, align: usize) -> Self {
        let layout = Layout::from_size_align(capacity, align).expect("Invalid layout");

        // SAFETY:  Making an allocation with a sized and aligned layout. The memory is manually freed with the same layout.
        let ptr = unsafe {
            let ptr = alloc::alloc(layout);
            if ptr.is_null() {
                alloc::handle_alloc_error(layout);
            }
            IoBufferPtr(ptr)
        };

        IoBufferMut {
            ptr,
            capacity,
            len: 0,
            align,
        }
    }

<<<<<<< HEAD
=======
    /// Constructs a new `IoBufferMut` with at least the specified capacity and alignment, filled with zeros.
>>>>>>> a46757b7
    pub fn with_capacity_aligned_zeroed(capacity: usize, align: usize) -> Self {
        use bytes::BufMut;
        let mut buf = Self::with_capacity_aligned(capacity, align);
        buf.put_bytes(0, capacity);
        buf.len = capacity;
        buf
    }

    /// Returns the total number of bytes the buffer can hold.
    #[inline]
    pub fn capacity(&self) -> usize {
        self.capacity
    }

    /// Returns the alignment of the buffer.
    #[inline]
    pub fn align(&self) -> usize {
        self.align
    }

    /// Returns the number of bytes in the buffer, also referred to as its 'length'.
    #[inline]
    pub fn len(&self) -> usize {
        self.len
    }

    /// Force the length of the buffer to `new_len`.
    #[inline]
    unsafe fn set_len(&mut self, new_len: usize) {
        debug_assert!(new_len <= self.capacity());
        self.len = new_len;
    }

    #[inline]
    fn as_ptr(&self) -> *const u8 {
        self.ptr.0
    }

    #[inline]
    fn as_mut_ptr(&mut self) -> *mut u8 {
        self.ptr.0
    }

    /// Extracts a slice containing the entire buffer.
    ///
    /// Equivalent to `&s[..]`.
    #[inline]
    fn as_slice(&self) -> &[u8] {
        // SAFETY: The pointer is valid and `len` bytes are initialized.
        unsafe { slice::from_raw_parts(self.as_ptr(), self.len) }
    }

    /// Extracts a mutable slice of the entire buffer.
    ///
    /// Equivalent to `&mut s[..]`.
    fn as_mut_slice(&mut self) -> &mut [u8] {
        // SAFETY: The pointer is valid and `len` bytes are initialized.
        unsafe { slice::from_raw_parts_mut(self.as_mut_ptr(), self.len) }
    }

    /// Drops the all the contents of the buffer, setting its length to `0`.
    #[inline]
    pub fn clear(&mut self) {
        self.len = 0;
    }

    /// Reserves capacity for at least `additional` more bytes to be inserted
    /// in the given `IoBufferMut`. The collection may reserve more space to
    /// speculatively avoid frequent reallocations. After calling `reserve`,
    /// capacity will be greater than or equal to `self.len() + additional`.
    /// Does nothing if capacity is already sufficient.
    ///
    /// # Panics
    ///
    /// Panics if the new capacity exceeds `isize::MAX` _bytes_.
    pub fn reserve(&mut self, additional: usize) {
        if additional > self.capacity() - self.len() {
            self.reserve_inner(additional);
        }
    }

    fn reserve_inner(&mut self, additional: usize) {
        let Some(required_cap) = self.len().checked_add(additional) else {
            capacity_overflow()
        };

        let old_capacity = self.capacity();
        let align = self.align();
        // This guarantees exponential growth. The doubling cannot overflow
        // because `cap <= isize::MAX` and the type of `cap` is `usize`.
        let cap = cmp::max(old_capacity * 2, required_cap);

        if !is_valid_alloc(cap) {
            capacity_overflow()
        }
        let new_layout = Layout::from_size_align(cap, self.align()).expect("Invalid layout");

        let old_ptr = self.as_mut_ptr();

        // SAFETY: old allocation was allocated with std::alloc::alloc with the same layout,
        // and we panics on null pointer.
        let (ptr, cap) = unsafe {
            let old_layout = Layout::from_size_align_unchecked(old_capacity, align);
            let ptr = alloc::realloc(old_ptr, old_layout, new_layout.size());
            if ptr.is_null() {
                alloc::handle_alloc_error(new_layout);
            }
            (IoBufferPtr(ptr), cap)
        };

        self.ptr = ptr;
        self.capacity = cap;
    }

<<<<<<< HEAD
=======
    /// Consumes and leaks the `IoBufferMut`, returning a mutable reference to the contents, &'a mut [u8].
>>>>>>> a46757b7
    pub fn leak<'a>(self) -> &'a mut [u8] {
        let mut buf = ManuallyDrop::new(self);
        // SAFETY: leaking the buffer as intended.
        unsafe { slice::from_raw_parts_mut(buf.as_mut_ptr(), buf.len) }
    }
}

fn capacity_overflow() -> ! {
    panic!("capacity overflow")
}

// We need to guarantee the following:
// * We don't ever allocate `> isize::MAX` byte-size objects.
// * We don't overflow `usize::MAX` and actually allocate too little.
//
// On 64-bit we just need to check for overflow since trying to allocate
// `> isize::MAX` bytes will surely fail. On 32-bit and 16-bit we need to add
// an extra guard for this in case we're running on a platform which can use
// all 4GB in user-space, e.g., PAE or x32.
#[inline]
fn is_valid_alloc(alloc_size: usize) -> bool {
    !(usize::BITS < 64 && alloc_size > isize::MAX as usize)
}

impl Drop for IoBufferMut {
    fn drop(&mut self) {
        // SAFETY: memory was allocated with std::alloc::alloc with the same layout.
        unsafe {
            alloc::dealloc(
                self.as_mut_ptr(),
                Layout::from_size_align_unchecked(self.capacity, self.align),
            )
        }
    }
}

impl Deref for IoBufferMut {
    type Target = [u8];

    fn deref(&self) -> &Self::Target {
        self.as_slice()
    }
}

impl DerefMut for IoBufferMut {
    fn deref_mut(&mut self) -> &mut Self::Target {
        self.as_mut_slice()
    }
}

/// SAFETY: When advancing the internal cursor, the caller needs to make sure the bytes advcanced past have been initialized.
unsafe impl bytes::BufMut for IoBufferMut {
    #[inline]
    fn remaining_mut(&self) -> usize {
        // Although a `Vec` can have at most isize::MAX bytes, we never want to grow `IoBufferMut`.
        // Thus, it can have at most `self.capacity` bytes.
        self.capacity() - self.len()
    }

    // SAFETY: Caller needs to make sure the bytes being advanced past have been initialized.
    #[inline]
    unsafe fn advance_mut(&mut self, cnt: usize) {
        let len: usize = self.len();
        let remaining = self.remaining_mut();

        if remaining < cnt {
            panic_advance(cnt, remaining);
        }

        // Addition will not overflow since the sum is at most the capacity.
        self.set_len(len + cnt);
    }

    #[inline]
    fn chunk_mut(&mut self) -> &mut bytes::buf::UninitSlice {
        let cap = self.capacity();
        let len = self.len();

        // SAFETY: Since `self.ptr` is valid for `cap` bytes, `self.ptr.add(len)` must be
        // valid for `cap - len` bytes. The subtraction will not underflow since
        // `len <= cap`.
        unsafe { UninitSlice::from_raw_parts_mut(self.as_mut_ptr().add(len), cap - len) }
    }
}

/// Panic with a nice error message.
#[cold]
fn panic_advance(idx: usize, len: usize) -> ! {
    panic!(
        "advance out of bounds: the len is {} but advancing by {}",
        len, idx
    );
}

/// Safety: [`IoBufferMut`] has exclusive ownership of the io buffer,
/// and the location remains stable even if [`Self`] is moved.
unsafe impl tokio_epoll_uring::IoBuf for IoBufferMut {
    fn stable_ptr(&self) -> *const u8 {
        self.as_ptr()
    }

    fn bytes_init(&self) -> usize {
        self.len()
    }

    fn bytes_total(&self) -> usize {
        self.capacity()
    }
}

// SAFETY: See above.
unsafe impl tokio_epoll_uring::IoBufMut for IoBufferMut {
    fn stable_mut_ptr(&mut self) -> *mut u8 {
        self.as_mut_ptr()
    }

    unsafe fn set_init(&mut self, init_len: usize) {
        if self.len() < init_len {
            self.set_len(init_len);
        }
    }
}

#[cfg(test)]
mod tests {

    use super::*;

    #[test]
    fn test_with_capacity_aligned() {
        const ALIGN: usize = 4 * 1024;
        let v = IoBufferMut::with_capacity_aligned(ALIGN * 4, ALIGN);
        assert_eq!(v.len(), 0);
        assert_eq!(v.capacity(), ALIGN * 4);
        assert_eq!(v.align(), ALIGN);
        assert_eq!(v.as_ptr().align_offset(ALIGN), 0);

        let v = IoBufferMut::with_capacity_aligned(ALIGN / 2, ALIGN);
        assert_eq!(v.len(), 0);
        assert_eq!(v.capacity(), ALIGN / 2);
        assert_eq!(v.align(), ALIGN);
        assert_eq!(v.as_ptr().align_offset(ALIGN), 0);
    }

    #[test]
    fn test_with_capacity_aligned_zeroed() {
        const ALIGN: usize = 4 * 1024;
        let v = IoBufferMut::with_capacity_aligned_zeroed(ALIGN, ALIGN);
        assert_eq!(v.len(), ALIGN);
        assert_eq!(v.capacity(), ALIGN);
        assert_eq!(v.align(), ALIGN);
        assert_eq!(v.as_ptr().align_offset(ALIGN), 0);
        assert_eq!(&v[..], &[0; ALIGN])
    }

    #[test]
    fn test_reserve() {
        use bytes::BufMut;
        const ALIGN: usize = 4 * 1024;
        let mut v = IoBufferMut::with_capacity_aligned(ALIGN, ALIGN);
        let capacity = v.capacity();
        v.reserve(capacity);
        assert_eq!(v.capacity(), capacity);
        let data = [b'a'; ALIGN];
        v.put(&data[..]);
        v.reserve(capacity);
        assert!(v.capacity() >= capacity * 2);
        assert_eq!(&v[..], &data[..]);
        let capacity = v.capacity();
        v.clear();
        v.reserve(capacity);
        assert_eq!(capacity, v.capacity());
    }

    #[test]
    fn test_bytes_put() {
        use bytes::BufMut;
        const ALIGN: usize = 4 * 1024;
        let mut v = IoBufferMut::with_capacity_aligned(ALIGN * 4, ALIGN);
        let x = [b'a'; ALIGN];

        for _ in 0..2 {
            for _ in 0..4 {
                v.put(&x[..]);
            }
            assert_eq!(v.len(), ALIGN * 4);
            assert_eq!(v.capacity(), ALIGN * 4);
            assert_eq!(v.align(), ALIGN);
            assert_eq!(v.as_ptr().align_offset(ALIGN), 0);
            v.clear()
        }
        assert_eq!(v.len(), 0);
        assert_eq!(v.capacity(), ALIGN * 4);
        assert_eq!(v.align(), ALIGN);
        assert_eq!(v.as_ptr().align_offset(ALIGN), 0);
    }

    #[test]
    #[should_panic]
    fn test_bytes_put_panic() {
        use bytes::BufMut;
        const ALIGN: usize = 4 * 1024;
        let mut v = IoBufferMut::with_capacity_aligned(ALIGN * 4, ALIGN);
        let x = [b'a'; ALIGN];
        for _ in 0..5 {
            v.put_slice(&x[..]);
        }
    }

    #[test]
    fn test_io_buf_put_slice() {
        use tokio_epoll_uring::BoundedBufMut;
        const ALIGN: usize = 4 * 1024;
        let mut v = IoBufferMut::with_capacity_aligned(ALIGN, ALIGN);
        let x = [b'a'; ALIGN];

        for _ in 0..2 {
            v.put_slice(&x[..]);
            assert_eq!(v.len(), ALIGN);
            assert_eq!(v.capacity(), ALIGN);
            assert_eq!(v.align(), ALIGN);
            assert_eq!(v.as_ptr().align_offset(ALIGN), 0);
            v.clear()
        }
        assert_eq!(v.len(), 0);
        assert_eq!(v.capacity(), ALIGN);
        assert_eq!(v.align(), ALIGN);
        assert_eq!(v.as_ptr().align_offset(ALIGN), 0);
    }
}<|MERGE_RESOLUTION|>--- conflicted
+++ resolved
@@ -60,10 +60,8 @@
         }
     }
 
-<<<<<<< HEAD
-=======
+
     /// Constructs a new `IoBufferMut` with at least the specified capacity and alignment, filled with zeros.
->>>>>>> a46757b7
     pub fn with_capacity_aligned_zeroed(capacity: usize, align: usize) -> Self {
         use bytes::BufMut;
         let mut buf = Self::with_capacity_aligned(capacity, align);
@@ -178,10 +176,8 @@
         self.capacity = cap;
     }
 
-<<<<<<< HEAD
-=======
+
     /// Consumes and leaks the `IoBufferMut`, returning a mutable reference to the contents, &'a mut [u8].
->>>>>>> a46757b7
     pub fn leak<'a>(self) -> &'a mut [u8] {
         let mut buf = ManuallyDrop::new(self);
         // SAFETY: leaking the buffer as intended.
