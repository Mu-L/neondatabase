mod flush;
use std::sync::Arc;

use super::io_buf_aligned::{IoBufAligned, IoBufAlignedMut};
use bytes::BufMut;
use flush::FlushHandle;
pub(crate) use flush::FlushTaskError;
use tokio_epoll_uring::IoBuf;
use tokio_util::sync::CancellationToken;

pub(crate) use flush::FlushControl;

use super::io_buf_ext::{FullSlice, IoBufExt};
use crate::context::RequestContext;
use crate::virtual_file::{IoBuffer, IoBufferMut};

pub(crate) trait CheapCloneForRead {
    /// Returns a cheap clone of the buffer.
    fn cheap_clone(&self) -> Self;
}

impl CheapCloneForRead for IoBuffer {
    fn cheap_clone(&self) -> Self {
        // Cheap clone over an `Arc`.
        self.clone()
    }
}

/// A trait for doing owned-buffer write IO.
/// Think [`tokio::io::AsyncWrite`] but with owned buffers.
/// The owned buffers need to be aligned due to Direct IO requirements.
pub trait OwnedAsyncWriter {
    fn write_all_at<Buf: IoBufAligned + Send>(
        &self,
        buf: FullSlice<Buf>,
        offset: u64,
        ctx: &RequestContext,
    ) -> impl std::future::Future<Output = (FullSlice<Buf>, std::io::Result<()>)> + Send;
}

/// A wrapper aorund an [`OwnedAsyncWriter`] that uses a [`Buffer`] to batch
/// small writes into larger writes of size [`Buffer::cap`].
// TODO(yuchen): For large write, implementing buffer bypass for aligned parts of the write could be beneficial to throughput,
// since we would avoid copying majority of the data into the internal buffer.
pub struct BufferedWriter<B: Buffer, W> {
    writer: Arc<W>,
    /// Clone of the buffer that was last submitted to the flush loop.
    /// `None` if no flush request has been submitted, Some forever after.
    pub(super) maybe_flushed: Option<FullSlice<B::IoBuf>>,
    /// New writes are accumulated here.
    /// `None` only during submission while we wait for flush loop to accept
    /// the full dirty buffer in exchange for a clean buffer.
    /// If that exchange fails with an [`FlushTaskError`], the write path
    /// bails and leaves this as `None`.
    /// Subsequent writes will panic if attempted.
    /// The read path continues to work without error because [`Self::maybe_flushed`]
    /// and [`Self::bytes_submitted`] are advanced before the flush loop exchange starts,
    /// so, they will never try to read from [`Self::mutable`] anyway, because it's past
    /// the [`Self::maybe_flushed`] point.
    mutable: Option<B>,
    /// A handle to the background flush task for writting data to disk.
    flush_handle: FlushHandle<B::IoBuf, W>,
    /// The number of bytes submitted to the background task.
    bytes_submitted: u64,
}

impl<B, Buf, W> BufferedWriter<B, W>
where
    B: IoBufAlignedMut + Buffer<IoBuf = Buf> + Send + 'static,
    Buf: IoBufAligned + Send + Sync + CheapCloneForRead,
    W: OwnedAsyncWriter + Send + Sync + 'static + std::fmt::Debug,
{
    /// Creates a new buffered writer.
    ///
    /// The `buf_new` function provides a way to initialize the owned buffers used by this writer.
    pub fn new(
        writer: Arc<W>,
        start_offset: u64,
        buf_new: impl Fn() -> B,
        gate_guard: utils::sync::gate::GateGuard,
        cancel: CancellationToken,
        ctx: &RequestContext,
        flush_task_span: tracing::Span,
    ) -> Self {
        Self {
            writer: writer.clone(),
            mutable: Some(buf_new()),
            maybe_flushed: None,
            flush_handle: FlushHandle::spawn_new(
                writer,
                buf_new(),
                gate_guard,
                cancel,
                ctx.attached_child(),
                flush_task_span,
            ),
            bytes_submitted: start_offset,
        }
    }

    pub fn as_inner(&self) -> &W {
        &self.writer
    }

    /// Returns the number of bytes submitted to the background flush task.
    pub fn bytes_submitted(&self) -> u64 {
        self.bytes_submitted
    }

    /// Panics if used after any of the write paths returned an error
    pub fn inspect_mutable(&self) -> Option<&B> {
        self.mutable.as_ref()
    }

    /// Gets a reference to the maybe flushed read-only buffer.
    /// Returns `None` if the writer has not submitted any flush request.
    pub fn inspect_maybe_flushed(&self) -> Option<&FullSlice<Buf>> {
        self.maybe_flushed.as_ref()
    }

    #[cfg_attr(target_os = "macos", allow(dead_code))]
<<<<<<< HEAD
    pub async fn shutdown(
        self,
        mut handle_tail: impl FnMut(B) -> Option<B>,
    ) -> std::io::Result<(u64, W)> {
        let Self {
            mutable: tail,
=======
    pub async fn flush_and_into_inner(
        mut self,
        ctx: &RequestContext,
    ) -> Result<(u64, Arc<W>), FlushTaskError> {
        self.flush(ctx).await?;

        let Self {
            mutable: buf,
            maybe_flushed: _,
>>>>>>> 9fb77d6c
            writer,
            mut flush_handle,
            bytes_submitted: submit_offset,
        } = self;

        let ctx = flush_handle.shutdown().await?;
        let buf = tail.expect("must not use after an error");
        let writer = Arc::into_inner(writer).expect("writer is the only strong reference");
        let mut bytes_amount = submit_offset;
        if let Some(buf) = handle_tail(buf) {
            bytes_amount += buf.pending() as u64;
            let (_, res) = writer.write_all_at(buf.flush(), submit_offset, &ctx).await;
            let _: () = res?;
        }
        Ok((bytes_amount, writer))
    }

    #[cfg(test)]
    pub(crate) fn mutable(&self) -> &B {
        self.mutable.as_ref().expect("must not use after an error")
    }

    #[cfg_attr(target_os = "macos", allow(dead_code))]
    pub async fn write_buffered_borrowed(
        &mut self,
        chunk: &[u8],
        ctx: &RequestContext,
    ) -> Result<usize, FlushTaskError> {
        let (len, control) = self.write_buffered_borrowed_controlled(chunk, ctx).await?;
        if let Some(control) = control {
            control.release().await;
        }
        Ok(len)
    }

    /// In addition to bytes submitted in this write, also returns a handle that can control the flush behavior.
    pub(crate) async fn write_buffered_borrowed_controlled(
        &mut self,
        mut chunk: &[u8],
        ctx: &RequestContext,
    ) -> Result<(usize, Option<FlushControl>), FlushTaskError> {
        let chunk_len = chunk.len();
        let mut control: Option<FlushControl> = None;
        while !chunk.is_empty() {
            let buf = self.mutable.as_mut().expect("must not use after an error");
            let need = buf.cap() - buf.pending();
            let have = chunk.len();
            let n = std::cmp::min(need, have);
            buf.extend_from_slice(&chunk[..n]);
            chunk = &chunk[n..];
            if buf.pending() >= buf.cap() {
                assert_eq!(buf.pending(), buf.cap());
                if let Some(control) = control.take() {
                    control.release().await;
                }
                control = self.flush(ctx).await?;
            }
        }
        Ok((chunk_len, control))
    }

    /// This function can only error if the flush task got cancelled.
    /// In that case, we leave [`Self::mutable`] intentionally as `None`.
    ///
    /// The read path continues to function correctly; it can read up to the
    /// point where it could read before, i.e., including what was in [`Self::mutable`]
    /// before the call to this function, because that's now stored in [`Self::maybe_flushed`].
    ///
    /// The write path becomes unavailable and will panic if used.
    /// The only correct solution to retry writes is to discard the entire [`BufferedWriter`],
    /// which upper layers of pageserver write path currently do not support.
    /// It is in fact quite hard to reason about what exactly happens in today's code.
    /// Best case we accumulate junk in the EphemeralFile, worst case is data corruption.
    #[must_use = "caller must explcitly check the flush control"]
    async fn flush(
        &mut self,
        _ctx: &RequestContext,
    ) -> Result<Option<FlushControl>, FlushTaskError> {
        let buf = self.mutable.take().expect("must not use after an error");
        let buf_len = buf.pending();
        if buf_len == 0 {
            self.mutable = Some(buf);
            return Ok(None);
        }
        // Prepare the buffer for read while flushing.
        let slice = buf.flush();
        // NB: this assignment also drops thereference to the old buffer, allowing us to re-own & make it mutable below.
        self.maybe_flushed = Some(slice.cheap_clone());
        let offset = self.bytes_submitted;
        self.bytes_submitted += u64::try_from(buf_len).unwrap();

        // If we return/panic here or later, we'll leave mutable = None, breaking further
        // writers, but the read path should still work.
        let (recycled, flush_control) = self.flush_handle.flush(slice, offset).await?;

        // The only other place that could hold a reference to the recycled buffer
        // is in `Self::maybe_flushed`, but we have already replace it with the new buffer.
        let recycled = Buffer::reuse_after_flush(recycled.into_raw_slice().into_inner());

        // We got back some recycled buffer, can open up for more writes again.
        self.mutable = Some(recycled);

        Ok(Some(flush_control))
    }
}

/// A [`Buffer`] is used by [`BufferedWriter`] to batch smaller writes into larger ones.
pub trait Buffer {
    type IoBuf: IoBuf;

    /// Capacity of the buffer. Must not change over the lifetime `self`.`
    fn cap(&self) -> usize;

    /// Add data to the buffer.
    /// Panics if there is not enough room to accomodate `other`'s content, i.e.,
    /// panics if `other.len() > self.cap() - self.pending()`.
    fn extend_from_slice(&mut self, other: &[u8]);

    /// Add `count` bytes `val` into `self`.
    /// Panics if `count > self.cap() - self.pending()`.
    fn extend_with(&mut self, val: u8, count: usize);

    /// Number of bytes in the buffer.
    fn pending(&self) -> usize;

    /// Turns `self` into a [`FullSlice`] of the pending data
    /// so we can use [`tokio_epoll_uring`] to write it to disk.
    fn flush(self) -> FullSlice<Self::IoBuf>;

    /// After the write to disk is done and we have gotten back the slice,
    /// [`BufferedWriter`] uses this method to re-use the io buffer.
    fn reuse_after_flush(iobuf: Self::IoBuf) -> Self;
}

impl Buffer for IoBufferMut {
    type IoBuf = IoBuffer;

    fn cap(&self) -> usize {
        self.capacity()
    }

    fn extend_from_slice(&mut self, other: &[u8]) {
        if self.len() + other.len() > self.cap() {
            panic!("Buffer capacity exceeded");
        }

        IoBufferMut::extend_from_slice(self, other);
    }

    fn extend_with(&mut self, val: u8, count: usize) {
        if self.len() + count > self.cap() {
            panic!("Buffer capacity exceeded");
        }

        IoBufferMut::put_bytes(self, val, count);
    }

    fn pending(&self) -> usize {
        self.len()
    }

    fn flush(self) -> FullSlice<Self::IoBuf> {
        self.freeze().slice_len()
    }

    /// Caller should make sure that `iobuf` only have one strong reference before invoking this method.
    fn reuse_after_flush(iobuf: Self::IoBuf) -> Self {
        let mut recycled = iobuf
            .into_mut()
            .expect("buffer should only have one strong reference");
        recycled.clear();
        recycled
    }
}

#[cfg(test)]
mod tests {
    use std::sync::Mutex;

    use super::*;
    use crate::context::{DownloadBehavior, RequestContext};
    use crate::task_mgr::TaskKind;

    #[derive(Default, Debug)]
    struct RecorderWriter {
        /// record bytes and write offsets.
        writes: Mutex<Vec<(Vec<u8>, u64)>>,
    }

    impl RecorderWriter {
        /// Gets recorded bytes and write offsets.
        fn get_writes(&self) -> Vec<Vec<u8>> {
            self.writes
                .lock()
                .unwrap()
                .iter()
                .map(|(buf, _)| buf.clone())
                .collect()
        }
    }

    impl OwnedAsyncWriter for RecorderWriter {
        async fn write_all_at<Buf: IoBufAligned + Send>(
            &self,
            buf: FullSlice<Buf>,
            offset: u64,
            _: &RequestContext,
        ) -> (FullSlice<Buf>, std::io::Result<()>) {
            self.writes
                .lock()
                .unwrap()
                .push((Vec::from(&buf[..]), offset));
            (buf, Ok(()))
        }
    }

    fn test_ctx() -> RequestContext {
        RequestContext::new(TaskKind::UnitTest, DownloadBehavior::Error)
    }

    #[tokio::test]
    async fn test_write_all_borrowed_always_goes_through_buffer() -> anyhow::Result<()> {
        let ctx = test_ctx();
        let ctx = &ctx;
        let recorder = Arc::new(RecorderWriter::default());
        let gate = utils::sync::gate::Gate::default();
        let cancel = CancellationToken::new();
        let mut writer = BufferedWriter::<_, RecorderWriter>::new(
            recorder,
            0,
            || IoBufferMut::with_capacity(2),
            gate.enter()?,
            cancel,
            ctx,
            tracing::Span::none(),
        );

        writer.write_buffered_borrowed(b"abc", ctx).await?;
        writer.write_buffered_borrowed(b"", ctx).await?;
        writer.write_buffered_borrowed(b"d", ctx).await?;
        writer.write_buffered_borrowed(b"e", ctx).await?;
        writer.write_buffered_borrowed(b"fg", ctx).await?;
        writer.write_buffered_borrowed(b"hi", ctx).await?;
        writer.write_buffered_borrowed(b"j", ctx).await?;
        writer.write_buffered_borrowed(b"klmno", ctx).await?;

        let (_, recorder) = writer.shutdown(Some).await?;
        assert_eq!(
            recorder.get_writes(),
            {
                let expect: &[&[u8]] = &[b"ab", b"cd", b"ef", b"gh", b"ij", b"kl", b"mn", b"o"];
                expect
            }
            .iter()
            .map(|v| v[..].to_vec())
            .collect::<Vec<_>>()
        );
        Ok(())
    }
}<|MERGE_RESOLUTION|>--- conflicted
+++ resolved
@@ -3,12 +3,11 @@
 
 use super::io_buf_aligned::{IoBufAligned, IoBufAlignedMut};
 use bytes::BufMut;
+pub(crate) use flush::FlushControl;
 use flush::FlushHandle;
 pub(crate) use flush::FlushTaskError;
 use tokio_epoll_uring::IoBuf;
 use tokio_util::sync::CancellationToken;
-
-pub(crate) use flush::FlushControl;
 
 use super::io_buf_ext::{FullSlice, IoBufExt};
 use crate::context::RequestContext;
@@ -119,24 +118,13 @@
     }
 
     #[cfg_attr(target_os = "macos", allow(dead_code))]
-<<<<<<< HEAD
     pub async fn shutdown(
         self,
         mut handle_tail: impl FnMut(B) -> Option<B>,
-    ) -> std::io::Result<(u64, W)> {
+    ) -> Result<(u64, W), FlushTaskError> {
         let Self {
             mutable: tail,
-=======
-    pub async fn flush_and_into_inner(
-        mut self,
-        ctx: &RequestContext,
-    ) -> Result<(u64, Arc<W>), FlushTaskError> {
-        self.flush(ctx).await?;
-
-        let Self {
-            mutable: buf,
             maybe_flushed: _,
->>>>>>> 9fb77d6c
             writer,
             mut flush_handle,
             bytes_submitted: submit_offset,
@@ -148,8 +136,10 @@
         let mut bytes_amount = submit_offset;
         if let Some(buf) = handle_tail(buf) {
             bytes_amount += buf.pending() as u64;
+            // TODO: infinite retries + maybe_fatal_err like we do in the flush loop; can we just send this
+            // as work into the flush loop, as part of flush_handle.shutdown()
             let (_, res) = writer.write_all_at(buf.flush(), submit_offset, &ctx).await;
-            let _: () = res?;
+            let _: () = res.unwrap(); // DO NOT MERGE, THIS CAN FAIL E.G. on ENOSPC
         }
         Ok((bytes_amount, writer))
     }
