//!
//! Zenith repository implementation that keeps old data in files on disk, and
//! the recent changes in memory. See layered_repository/*_layer.rs files.
//! The functions here are responsible for locating the correct layer for the
//! get/put call, tracing timeline branching history as needed.
//!
//! The files are stored in the .zenith/tenants/<tenantid>/timelines/<timelineid>
//! directory. See layered_repository/README for how the files are managed.
//! In addition to the layer files, there is a metadata file in the same
//! directory that contains information about the timeline, in particular its
//! parent timeline, and the last LSN that has been written to disk.
//!

use anyhow::{bail, ensure, Context, Result};
use bookfile::Book;
use bytes::Bytes;
use fail::fail_point;
use itertools::Itertools;
use lazy_static::lazy_static;
use tracing::*;

use std::cmp::{max, min, Ordering};
use std::collections::hash_map::Entry;
use std::collections::BTreeSet;
use std::collections::HashMap;
use std::fs;
use std::fs::{File, OpenOptions};
use std::io::Write;
use std::ops::{Bound::Included, Deref, Range};
use std::path::{Path, PathBuf};
use std::sync::atomic::{self, AtomicBool};
use std::sync::{Arc, Mutex, MutexGuard, RwLock, RwLockReadGuard};
use std::time::Instant;

use self::metadata::{metadata_path, TimelineMetadata, METADATA_FILE_NAME};
use crate::config::PageServerConf;
use crate::keyspace::KeyPartitioning;
use crate::remote_storage::{schedule_timeline_checkpoint_upload, schedule_timeline_download};
use crate::repository::{
    GcResult, Repository, RepositoryTimeline, Timeline, TimelineSyncState, TimelineWriter,
};
use crate::repository::{Key, Value};
use crate::thread_mgr;
use crate::virtual_file::VirtualFile;
use crate::walreceiver::IS_WAL_RECEIVER;
use crate::walredo::WalRedoManager;
use crate::CheckpointConfig;
use crate::{ZTenantId, ZTimelineId};

<<<<<<< HEAD
use zenith_metrics::{register_histogram_vec, HistogramVec};
=======
use zenith_metrics::{register_histogram_vec, Histogram, HistogramVec};
use zenith_metrics::{register_int_gauge_vec, IntGauge, IntGaugeVec};
>>>>>>> d93fc371
use zenith_utils::crashsafe_dir;
use zenith_utils::lsn::{AtomicLsn, Lsn, RecordLsn};
use zenith_utils::seqwait::SeqWait;

mod delta_layer;
mod ephemeral_file;
mod filename;
mod image_layer;
mod inmemory_layer;
mod layer_map;
pub mod metadata;
mod par_fsync;
mod storage_layer;
mod utils;

use delta_layer::{DeltaLayer, DeltaLayerWriter};
use ephemeral_file::is_ephemeral_file;
use filename::{DeltaFileName, ImageFileName};
use image_layer::{ImageLayer, ImageLayerWriter};
use inmemory_layer::InMemoryLayer;
use layer_map::LayerMap;
use layer_map::SearchResult;
use storage_layer::{Layer, ValueReconstructResult, ValueReconstructState};

use crate::keyspace::TARGET_FILE_SIZE_BYTES;

// re-export this function so that page_cache.rs can use it.
pub use crate::layered_repository::ephemeral_file::writeback as writeback_ephemeral_file;

// Metrics collected on operations on the storage repository.
lazy_static! {
    static ref STORAGE_TIME: HistogramVec = register_histogram_vec!(
        "pageserver_storage_time",
        "Time spent on storage operations",
        &["operation", "tenant_id", "timeline_id"]
    )
    .expect("failed to define a metric");
}

<<<<<<< HEAD
=======
// Metrics collected on operations on the storage repository.
lazy_static! {
    static ref RECONSTRUCT_TIME: HistogramVec = register_histogram_vec!(
        "pageserver_getpage_reconstruct_time",
        "Time spent on storage operations",
        &["tenant_id", "timeline_id"]
    )
    .expect("failed to define a metric");
}

lazy_static! {
    // NOTE: can be zero if pageserver was restarted and there hasn't been any
    // activity yet.
    static ref LOGICAL_TIMELINE_SIZE: IntGaugeVec = register_int_gauge_vec!(
        "pageserver_logical_timeline_size",
        "Logical timeline size (bytes)",
        &["tenant_id", "timeline_id"]
    )
    .expect("failed to define a metric");
}

>>>>>>> d93fc371
/// Parts of the `.zenith/tenants/<tenantid>/timelines/<timelineid>` directory prefix.
pub const TIMELINES_SEGMENT_NAME: &str = "timelines";

///
/// Repository consists of multiple timelines. Keep them in a hash table.
///
pub struct LayeredRepository {
    conf: &'static PageServerConf,
    tenantid: ZTenantId,
    timelines: Mutex<HashMap<ZTimelineId, LayeredTimelineEntry>>,
    // This mutex prevents creation of new timelines during GC.
    // Adding yet another mutex (in addition to `timelines`) is needed because holding
    // `timelines` mutex during all GC iteration (especially with enforced checkpoint)
    // may block for a long time `get_timeline`, `get_timelines_state`,... and other operations
    // with timelines, which in turn may cause dropping replication connection, expiration of wait_for_lsn
    // timeout...
    gc_cs: Mutex<()>,
    walredo_mgr: Arc<dyn WalRedoManager + Send + Sync>,
    /// Makes every timeline to backup their files to remote storage.
    upload_relishes: bool,
}

/// Public interface
impl Repository for LayeredRepository {
<<<<<<< HEAD
    type Timeline = LayeredTimeline;

    fn get_timeline(&self, timelineid: ZTimelineId) -> Result<RepositoryTimeline<LayeredTimeline>> {
        let mut timelines = self.timelines.lock().unwrap();
        Ok(
            match self.get_or_init_timeline(timelineid, &mut timelines)? {
                LayeredTimelineEntry::Local(local) => RepositoryTimeline::Local(local),
                LayeredTimelineEntry::Remote {
                    id,
                    disk_consistent_lsn,
                } => RepositoryTimeline::Remote {
                    id,
                    disk_consistent_lsn,
                },
            },
        )
=======
    fn get_timeline(&self, timelineid: ZTimelineId) -> Result<RepositoryTimeline> {
        Ok(RepositoryTimeline::from(self.get_or_init_timeline(
            timelineid,
            &mut self.timelines.lock().unwrap(),
        )?))
    }

    fn list_timelines(&self) -> Result<Vec<RepositoryTimeline>> {
        Ok(self
            .timelines
            .lock()
            .unwrap()
            .values()
            .map(|timeline_entry| RepositoryTimeline::from(timeline_entry.clone()))
            .collect())
>>>>>>> d93fc371
    }

    fn create_empty_timeline(
        &self,
        timelineid: ZTimelineId,
        initdb_lsn: Lsn,
    ) -> Result<Arc<LayeredTimeline>> {
        let mut timelines = self.timelines.lock().unwrap();

        // Create the timeline directory, and write initial metadata to file.
        crashsafe_dir::create_dir_all(self.conf.timeline_path(&timelineid, &self.tenantid))?;

        let metadata = TimelineMetadata::new(Lsn(0), None, None, Lsn(0), initdb_lsn, initdb_lsn);
        Self::save_metadata(self.conf, timelineid, self.tenantid, &metadata, true)?;

        let timeline = LayeredTimeline::new(
            self.conf,
            metadata,
            None,
            timelineid,
            self.tenantid,
            Arc::clone(&self.walredo_mgr),
            self.upload_relishes,
        );
        timeline.layers.lock().unwrap().next_open_layer_at = Some(initdb_lsn);

        let timeline_rc = Arc::new(timeline);
        let r = timelines.insert(timelineid, LayeredTimelineEntry::Local(timeline_rc.clone()));
        assert!(r.is_none());
        Ok(timeline_rc)
    }

    /// Branch a timeline
    fn branch_timeline(&self, src: ZTimelineId, dst: ZTimelineId, start_lsn: Lsn) -> Result<()> {
        // We need to hold this lock to prevent GC from starting at the same time. GC scans the directory to learn
        // about timelines, so otherwise a race condition is possible, where we create new timeline and GC
        // concurrently removes data that is needed by the new timeline.
        let _gc_cs = self.gc_cs.lock().unwrap();

        let mut timelines = self.timelines.lock().unwrap();
        let src_timeline = match self.get_or_init_timeline(src, &mut timelines)? {
            LayeredTimelineEntry::Local(timeline) => timeline,
            LayeredTimelineEntry::Remote { .. } => {
                bail!("Cannot branch off the timeline {} that's not local", src)
            }
        };
        let latest_gc_cutoff_lsn = src_timeline.get_latest_gc_cutoff_lsn();

        src_timeline
            .check_lsn_is_in_scope(start_lsn, &latest_gc_cutoff_lsn)
            .context("invalid branch start lsn")?;

        let RecordLsn {
            last: src_last,
            prev: src_prev,
        } = src_timeline.get_last_record_rlsn();

        // Use src_prev from the source timeline only if we branched at the last record.
        let dst_prev = if src_last == start_lsn {
            Some(src_prev)
        } else {
            None
        };

        // create a new timeline directory
        let timelinedir = self.conf.timeline_path(&dst, &self.tenantid);

        crashsafe_dir::create_dir(&timelinedir)?;

        // Create the metadata file, noting the ancestor of the new timeline.
        // There is initially no data in it, but all the read-calls know to look
        // into the ancestor.
        let metadata = TimelineMetadata::new(
            start_lsn,
            dst_prev,
            Some(src),
            start_lsn,
            *src_timeline.latest_gc_cutoff_lsn.read().unwrap(),
            src_timeline.initdb_lsn,
        );
        crashsafe_dir::create_dir_all(self.conf.timeline_path(&dst, &self.tenantid))?;
        Self::save_metadata(self.conf, dst, self.tenantid, &metadata, true)?;

        info!("branched timeline {} from {} at {}", dst, src, start_lsn);

        Ok(())
    }

    /// Public entry point to GC. All the logic is in the private
    /// gc_iteration_internal function, this public facade just wraps it for
    /// metrics collection.
    fn gc_iteration(
        &self,
        target_timelineid: Option<ZTimelineId>,
        horizon: u64,
        checkpoint_before_gc: bool,
    ) -> Result<GcResult> {
        let timeline_str = target_timelineid
            .map(|x| x.to_string())
            .unwrap_or_else(|| "-".to_string());

        STORAGE_TIME
            .with_label_values(&["gc", &self.tenantid.to_string(), &timeline_str])
            .observe_closure_duration(|| {
                self.gc_iteration_internal(target_timelineid, horizon, checkpoint_before_gc)
            })
    }

    fn checkpoint_iteration(&self, cconf: CheckpointConfig) -> Result<()> {
        // Scan through the hashmap and collect a list of all the timelines,
        // while holding the lock. Then drop the lock and actually perform the
        // checkpoints.  We don't want to block everything else while the
        // checkpoint runs.
        let timelines = self.timelines.lock().unwrap();
        let timelines_to_checkpoint = timelines
            .iter()
            .map(|(timelineid, timeline)| (*timelineid, timeline.clone()))
            .collect::<Vec<_>>();
        drop(timelines);

        for (timelineid, timeline) in &timelines_to_checkpoint {
            let _entered =
                info_span!("checkpoint", timeline = %timelineid, tenant = %self.tenantid).entered();
            match timeline {
                LayeredTimelineEntry::Local(timeline) => timeline.checkpoint(cconf)?,
                LayeredTimelineEntry::Remote { .. } => debug!(
                    "Cannot run the checkpoint for remote timeline {}",
                    timelineid
                ),
            }
        }

        Ok(())
    }

    // Detaches the timeline from the repository.
    fn detach_timeline(&self, timeline_id: ZTimelineId) -> Result<()> {
        let mut timelines = self.timelines.lock().unwrap();
        match timelines.entry(timeline_id) {
            Entry::Vacant(_) => {
                bail!("cannot detach non existing timeline");
            }
            Entry::Occupied(mut entry) => {
                let timeline_entry = entry.get_mut();

                let timeline = match timeline_entry {
                    LayeredTimelineEntry::Remote { .. } => {
                        bail!("cannot detach remote timeline {}", timeline_id);
                    }
                    LayeredTimelineEntry::Local(timeline) => timeline,
                };

                // TODO (rodionov) keep local state in timeline itself (refactoring related to https://github.com/zenithdb/zenith/issues/997 and #1104)

                // FIXME this is local disk consistent lsn, need to keep the latest succesfully uploaded checkpoint lsn in timeline (metadata?)
                //  https://github.com/zenithdb/zenith/issues/1104
                let remote_disk_consistent_lsn = timeline.disk_consistent_lsn.load();
                // reference to timeline is dropped here
                entry.insert(LayeredTimelineEntry::Remote {
                    id: timeline_id,
                    disk_consistent_lsn: remote_disk_consistent_lsn,
                });
            }
        };
        // Release the lock to shutdown and remove the files without holding it
        drop(timelines);
        // shutdown the timeline (this shuts down the walreceiver)
        thread_mgr::shutdown_threads(None, Some(self.tenantid), Some(timeline_id));

        // remove timeline files (maybe avoid this for ease of debugging if something goes wrong)
        fs::remove_dir_all(self.conf.timeline_path(&timeline_id, &self.tenantid))?;
        Ok(())
    }

    // TODO this method currentlly does not do anything to prevent (or react to) state updates between a sync task schedule and a sync task end (that causes this update).
    // Sync task is enqueued and can error and be rescheduled, so some significant time may pass between the events.
    //
    /// Reacts on the timeline sync state change, changing pageserver's memory state for this timeline (unload or load of the timeline files).
    fn set_timeline_state(
        &self,
        timeline_id: ZTimelineId,
        new_state: TimelineSyncState,
    ) -> Result<()> {
        debug!(
            "set_timeline_state: timeline_id: {}, new_state: {:?}",
            timeline_id, new_state
        );
        let mut timelines_accessor = self.timelines.lock().unwrap();

        match new_state {
            TimelineSyncState::Ready(_) => {
                let reloaded_timeline =
                    self.init_local_timeline(timeline_id, &mut timelines_accessor)?;
                timelines_accessor
                    .insert(timeline_id, LayeredTimelineEntry::Local(reloaded_timeline));
                None
            }
            TimelineSyncState::Evicted(_) => timelines_accessor.remove(&timeline_id),
            TimelineSyncState::AwaitsDownload(disk_consistent_lsn)
            | TimelineSyncState::CloudOnly(disk_consistent_lsn) => timelines_accessor.insert(
                timeline_id,
                LayeredTimelineEntry::Remote {
                    id: timeline_id,
                    disk_consistent_lsn,
                },
            ),
        };
        // NOTE we do not delete local data in case timeline became cloud only, this is performed in detach_timeline
        drop(timelines_accessor);

        Ok(())
    }

    /// Layered repo does not store anything but
    /// * local, fully loaded timelines, ready for usage
    /// * remote timelines, that need a download task scheduled first before they can be used
    ///
    /// [`TimelineSyncState::Evicted`] and other non-local and non-remote states are not stored in the layered repo at all,
    /// hence their statuses cannot be returned by the repo.
    fn get_timeline_state(&self, timeline_id: ZTimelineId) -> Option<TimelineSyncState> {
        let timelines_accessor = self.timelines.lock().unwrap();
        let timeline_entry = timelines_accessor.get(&timeline_id)?;
        Some(
            if timeline_entry
                .local_or_schedule_download(self.tenantid)
                .is_some()
            {
                TimelineSyncState::Ready(timeline_entry.disk_consistent_lsn())
            } else {
                TimelineSyncState::CloudOnly(timeline_entry.disk_consistent_lsn())
            },
        )
    }
}

#[derive(Clone)]
enum LayeredTimelineEntry {
    Local(Arc<LayeredTimeline>),
    Remote {
        id: ZTimelineId,
        /// metadata contents of the latest successfully uploaded checkpoint
        disk_consistent_lsn: Lsn,
    },
}

impl LayeredTimelineEntry {
    fn timeline_id(&self) -> ZTimelineId {
        match self {
            LayeredTimelineEntry::Local(timeline) => timeline.timelineid,
            LayeredTimelineEntry::Remote { id, .. } => *id,
        }
    }

    /// Gets local timeline data, if it's present. Otherwise schedules a download fot the remote timeline and returns `None`.
    fn local_or_schedule_download(&self, tenant_id: ZTenantId) -> Option<Arc<LayeredTimeline>> {
        match self {
            Self::Local(local) => Some(Arc::clone(local)),
            Self::Remote {
                id: timeline_id, ..
            } => {
                debug!(
                    "Accessed a remote timeline {} for tenant {}, scheduling a timeline download",
                    timeline_id, tenant_id
                );
                schedule_timeline_download(tenant_id, *timeline_id);
                None
            }
        }
    }

    /// Gets a current (latest for the remote case) disk consistent Lsn for the timeline.
    fn disk_consistent_lsn(&self) -> Lsn {
        match self {
            Self::Local(local) => local.disk_consistent_lsn.load(),
            Self::Remote {
                disk_consistent_lsn,
                ..
            } => *disk_consistent_lsn,
        }
    }
}

impl From<LayeredTimelineEntry> for RepositoryTimeline {
    fn from(layered_timeline: LayeredTimelineEntry) -> Self {
        match layered_timeline {
            LayeredTimelineEntry::Local(timeline) => RepositoryTimeline::Local {
                id: timeline.timelineid,
                timeline,
            },
            LayeredTimelineEntry::Remote {
                id,
                disk_consistent_lsn,
            } => RepositoryTimeline::Remote {
                id,
                disk_consistent_lsn,
            },
        }
    }
}

/// Private functions
impl LayeredRepository {
    // Implementation of the public `get_timeline` function. This differs from the public
    // interface in that the caller must already hold the mutex on the 'timelines' hashmap.
    fn get_or_init_timeline(
        &self,
        timelineid: ZTimelineId,
        timelines: &mut HashMap<ZTimelineId, LayeredTimelineEntry>,
    ) -> Result<LayeredTimelineEntry> {
        match timelines.get(&timelineid) {
            Some(timeline_entry) => {
                let _ = timeline_entry.local_or_schedule_download(self.tenantid);
                Ok(timeline_entry.clone())
            }
            None => {
                let timeline = self.init_local_timeline(timelineid, timelines)?;
                timelines.insert(
                    timelineid,
                    LayeredTimelineEntry::Local(Arc::clone(&timeline)),
                );
                Ok(LayeredTimelineEntry::Local(timeline))
            }
        }
    }

    fn init_local_timeline(
        &self,
        timelineid: ZTimelineId,
        timelines: &mut HashMap<ZTimelineId, LayeredTimelineEntry>,
    ) -> anyhow::Result<Arc<LayeredTimeline>> {
        let metadata = Self::load_metadata(self.conf, timelineid, self.tenantid)
            .context("failed to load metadata")?;
        let disk_consistent_lsn = metadata.disk_consistent_lsn();

        let ancestor = metadata
            .ancestor_timeline()
            .map(|ancestor_timelineid| self.get_or_init_timeline(ancestor_timelineid, timelines))
            .transpose()?;
        let _enter =
            info_span!("loading timeline", timeline = %timelineid, tenant = %self.tenantid)
                .entered();
        let timeline = LayeredTimeline::new(
            self.conf,
            metadata,
            ancestor,
            timelineid,
            self.tenantid,
            Arc::clone(&self.walredo_mgr),
            self.upload_relishes,
        );
        timeline
            .load_layer_map(disk_consistent_lsn)
            .context("failed to load layermap")?;

        Ok(Arc::new(timeline))
    }

    pub fn new(
        conf: &'static PageServerConf,
        walredo_mgr: Arc<dyn WalRedoManager + Send + Sync>,
        tenantid: ZTenantId,
        upload_relishes: bool,
    ) -> LayeredRepository {
        LayeredRepository {
            tenantid,
            conf,
            timelines: Mutex::new(HashMap::new()),
            gc_cs: Mutex::new(()),
            walredo_mgr,
            upload_relishes,
        }
    }

    /// Save timeline metadata to file
    fn save_metadata(
        conf: &'static PageServerConf,
        timelineid: ZTimelineId,
        tenantid: ZTenantId,
        data: &TimelineMetadata,
        first_save: bool,
    ) -> Result<()> {
        let _enter = info_span!("saving metadata").entered();
        let path = metadata_path(conf, timelineid, tenantid);
        // use OpenOptions to ensure file presence is consistent with first_save
        let mut file = VirtualFile::open_with_options(
            &path,
            OpenOptions::new().write(true).create_new(first_save),
        )?;

        let metadata_bytes = data.to_bytes().context("Failed to get metadata bytes")?;

        if file.write(&metadata_bytes)? != metadata_bytes.len() {
            bail!("Could not write all the metadata bytes in a single call");
        }
        file.sync_all()?;

        // fsync the parent directory to ensure the directory entry is durable
        if first_save {
            let timeline_dir = File::open(
                &path
                    .parent()
                    .expect("Metadata should always have a parent dir"),
            )?;
            timeline_dir.sync_all()?;
        }

        Ok(())
    }

    fn load_metadata(
        conf: &'static PageServerConf,
        timelineid: ZTimelineId,
        tenantid: ZTenantId,
    ) -> Result<TimelineMetadata> {
        let path = metadata_path(conf, timelineid, tenantid);
        info!("loading metadata from {}", path.display());
        let metadata_bytes = std::fs::read(&path)?;
        TimelineMetadata::from_bytes(&metadata_bytes)
    }

    //
    // How garbage collection works:
    //
    //                    +--bar------------->
    //                   /
    //             +----+-----foo---------------->
    //            /
    // ----main--+-------------------------->
    //                \
    //                 +-----baz-------->
    //
    //
    // 1. Grab a mutex to prevent new timelines from being created
    // 2. Scan all timelines, and on each timeline, make note of the
    //    all the points where other timelines have been branched off.
    //    We will refrain from removing page versions at those LSNs.
    // 3. For each timeline, scan all layer files on the timeline.
    //    Remove all files for which a newer file exists and which
    //    don't cover any branch point LSNs.
    //
    // TODO:
    // - if a relation has a non-incremental persistent layer on a child branch, then we
    //   don't need to keep that in the parent anymore. But currently
    //   we do.
    fn gc_iteration_internal(
        &self,
        target_timelineid: Option<ZTimelineId>,
        horizon: u64,
        checkpoint_before_gc: bool,
    ) -> Result<GcResult> {
        let mut totals: GcResult = Default::default();
        let now = Instant::now();

        // grab mutex to prevent new timelines from being created here.
        let _gc_cs = self.gc_cs.lock().unwrap();

        let mut timelines = self.timelines.lock().unwrap();

        // Scan all timelines. For each timeline, remember the timeline ID and
        // the branch point where it was created.
        //
        let mut timelineids: Vec<ZTimelineId> = Vec::new();

        // We scan the directory, not the in-memory hash table, because the hash
        // table only contains entries for timelines that have been accessed. We
        // need to take all timelines into account, not only the active ones.
        let timelines_path = self.conf.timelines_path(&self.tenantid);

        for direntry in fs::read_dir(timelines_path)? {
            let direntry = direntry?;
            if let Some(fname) = direntry.file_name().to_str() {
                if let Ok(timelineid) = fname.parse::<ZTimelineId>() {
                    timelineids.push(timelineid);
                }
            }
        }

        // Now collect info about branchpoints
        let mut all_branchpoints: BTreeSet<(ZTimelineId, Lsn)> = BTreeSet::new();
        for &timelineid in &timelineids {
            let timeline = match self.get_or_init_timeline(timelineid, &mut timelines)? {
                LayeredTimelineEntry::Local(timeline) => timeline,
                LayeredTimelineEntry::Remote { .. } => {
                    warn!(
                        "Timeline {} is not local, cannot proceed with gc",
                        timelineid
                    );
                    return Ok(totals);
                }
            };

            if let Some(ancestor_timeline) = &timeline.ancestor_timeline {
                let ancestor_timeline =
                    match ancestor_timeline.local_or_schedule_download(self.tenantid) {
                        Some(timeline) => timeline,
                        None => {
                            warn!(
                                "Timeline {} has ancestor {} is not local, cannot proceed with gc",
                                timelineid,
                                ancestor_timeline.timeline_id()
                            );
                            return Ok(totals);
                        }
                    };
                // If target_timeline is specified, we only need to know branchpoints of its children
                if let Some(timelineid) = target_timelineid {
                    if ancestor_timeline.timelineid == timelineid {
                        all_branchpoints
                            .insert((ancestor_timeline.timelineid, timeline.ancestor_lsn));
                    }
                }
                // Collect branchpoints for all timelines
                else {
                    all_branchpoints.insert((ancestor_timeline.timelineid, timeline.ancestor_lsn));
                }
            }
        }

        // Ok, we now know all the branch points.
        // Perform GC for each timeline.
        for timelineid in timelineids {
            if thread_mgr::is_shutdown_requested() {
                // We were requested to shut down. Stop and return with the progress we
                // made.
                break;
            }

            // We have already loaded all timelines above
            // so this operation is just a quick map lookup.
            let timeline = match self.get_or_init_timeline(timelineid, &mut *timelines)? {
                LayeredTimelineEntry::Local(timeline) => timeline,
                LayeredTimelineEntry::Remote { .. } => {
                    debug!("Skipping GC for non-local timeline {}", timelineid);
                    continue;
                }
            };

            // If target_timeline is specified, only GC it
            if let Some(target_timelineid) = target_timelineid {
                if timelineid != target_timelineid {
                    continue;
                }
            }

            if let Some(cutoff) = timeline.get_last_record_lsn().checked_sub(horizon) {
                drop(timelines);
                let branchpoints: Vec<Lsn> = all_branchpoints
                    .range((
                        Included((timelineid, Lsn(0))),
                        Included((timelineid, Lsn(u64::MAX))),
                    ))
                    .map(|&x| x.1)
                    .collect();

                // If requested, force flush all in-memory layers to disk first,
                // so that they too can be garbage collected. That's
                // used in tests, so we want as deterministic results as possible.
                if checkpoint_before_gc {
                    timeline.checkpoint(CheckpointConfig::Forced)?;
                    info!("timeline {} checkpoint_before_gc done", timelineid);
                }
                timeline.update_gc_info(branchpoints, cutoff);
                let result = timeline.gc()?;

                totals += result;
                timelines = self.timelines.lock().unwrap();
            }
        }

        totals.elapsed = now.elapsed();
        Ok(totals)
    }
}

pub struct LayeredTimeline {
    conf: &'static PageServerConf,

    tenantid: ZTenantId,
    timelineid: ZTimelineId,

    layers: Mutex<LayerMap>,

    // WAL redo manager
    walredo_mgr: Arc<dyn WalRedoManager + Sync + Send>,

    // What page versions do we hold in the repository? If we get a
    // request > last_record_lsn, we need to wait until we receive all
    // the WAL up to the request. The SeqWait provides functions for
    // that. TODO: If we get a request for an old LSN, such that the
    // versions have already been garbage collected away, we should
    // throw an error, but we don't track that currently.
    //
    // last_record_lsn.load().last points to the end of last processed WAL record.
    //
    // We also remember the starting point of the previous record in
    // 'last_record_lsn.load().prev'. It's used to set the xl_prev pointer of the
    // first WAL record when the node is started up. But here, we just
    // keep track of it.
    last_record_lsn: SeqWait<RecordLsn, Lsn>,

    // All WAL records have been processed and stored durably on files on
    // local disk, up to this LSN. On crash and restart, we need to re-process
    // the WAL starting from this point.
    //
    // Some later WAL records might have been processed and also flushed to disk
    // already, so don't be surprised to see some, but there's no guarantee on
    // them yet.
    disk_consistent_lsn: AtomicLsn,

    // Parent timeline that this timeline was branched from, and the LSN
    // of the branch point.
    ancestor_timeline: Option<LayeredTimelineEntry>,
    ancestor_lsn: Lsn,

<<<<<<< HEAD
=======
    // this variable indicates how much space is used from user's point of view,
    // e.g. we do not account here for multiple versions of data and so on.
    // this is counted incrementally based on physical relishes (excluding FileNodeMap)
    // current_logical_size is not stored no disk and initialized on timeline creation using
    // get_current_logical_size_non_incremental in init_current_logical_size
    // this is needed because when we save it in metadata it can become out of sync
    // because current_logical_size is consistent on last_record_lsn, not ondisk_consistent_lsn
    // NOTE: current_logical_size also includes size of the ancestor
    current_logical_size: AtomicUsize, // bytes

    // To avoid calling .with_label_values and formatting the tenant and timeline IDs to strings
    // every time the logical size is updated, keep a direct reference to the Gauge here.
    // unfortunately it doesnt forward atomic methods like .fetch_add
    // so use two fields: actual size and metric
    // see https://github.com/zenithdb/zenith/issues/622 for discussion
    // TODO: it is possible to combine these two fields into single one using custom metric which uses SeqCst
    // ordering for its operations, but involves private modules, and macro trickery
    current_logical_size_gauge: IntGauge,

    // Metrics histograms
    reconstruct_time_histo: Histogram,
    checkpoint_time_histo: Histogram,
    flush_checkpoint_time_histo: Histogram,
    forced_checkpoint_time_histo: Histogram,

>>>>>>> d93fc371
    /// If `true`, will backup its files that appear after each checkpointing to the remote storage.
    upload_relishes: AtomicBool,

    /// Ensures layers aren't frozen by checkpointer between
    /// [`LayeredTimeline::get_layer_for_write`] and layer reads.
    /// Locked automatically by [`LayeredTimelineWriter`] and checkpointer.
    /// Must always be acquired before the layer map/individual layer lock
    /// to avoid deadlock.
    write_lock: Mutex<()>,

    // Prevent concurrent checkpoints.
    // Checkpoints are normally performed by one thread. But checkpoint can also be manually requested by admin
    // (that's used in tests), and shutdown also forces a checkpoint. These forced checkpoints run in a different thread
    // and could be triggered at the same time as a normal checkpoint.
    checkpoint_cs: Mutex<()>,

    // Needed to ensure that we can't create a branch at a point that was already garbage collected
    latest_gc_cutoff_lsn: RwLock<Lsn>,

    // List of child timelines and their branch points. This is needed to avoid
    // garbage collecting data that is still needed by the child timelines.
    gc_info: RwLock<GcInfo>,

    partitioning: RwLock<Option<(KeyPartitioning, Lsn)>>,

    // It may change across major versions so for simplicity
    // keep it after running initdb for a timeline.
    // It is needed in checks when we want to error on some operations
    // when they are requested for pre-initdb lsn.
    // It can be unified with latest_gc_cutoff_lsn under some "first_valid_lsn",
    // though lets keep them both for better error visibility.
    initdb_lsn: Lsn,
}

struct GcInfo {
    retain_lsns: Vec<Lsn>,
    cutoff: Lsn,
}

/// Public interface functions
impl Timeline for LayeredTimeline {
    fn get_ancestor_lsn(&self) -> Lsn {
        self.ancestor_lsn
    }

    fn get_ancestor_timeline_id(&self) -> Option<ZTimelineId> {
        self.ancestor_timeline
            .as_ref()
            .map(LayeredTimelineEntry::timeline_id)
    }

    /// Wait until WAL has been received up to the given LSN.
    fn wait_lsn(&self, lsn: Lsn) -> Result<()> {
        // This should never be called from the WAL receiver thread, because that could lead
        // to a deadlock.
        assert!(
            !IS_WAL_RECEIVER.with(|c| c.get()),
            "wait_lsn called by WAL receiver thread"
        );

        self.last_record_lsn
            .wait_for_timeout(lsn, self.conf.wait_lsn_timeout)
            .with_context(|| {
                format!(
                    "Timed out while waiting for WAL record at LSN {} to arrive, last_record_lsn {} disk consistent LSN={}",
                    lsn, self.get_last_record_lsn(), self.get_disk_consistent_lsn()
                )
            })?;

        Ok(())
    }

    fn get_latest_gc_cutoff_lsn(&self) -> RwLockReadGuard<Lsn> {
        self.latest_gc_cutoff_lsn.read().unwrap()
    }

<<<<<<< HEAD
    /// Look up the value with the given a key
    fn get(&self, key: Key, lsn: Lsn) -> Result<Bytes> {
=======
    /// Look up given page version.
    fn get_page_at_lsn(&self, rel: RelishTag, rel_blknum: BlockNumber, lsn: Lsn) -> Result<Bytes> {
        if !rel.is_blocky() && rel_blknum != 0 {
            bail!(
                "invalid request for block {} for non-blocky relish {}",
                rel_blknum,
                rel
            );
        }
        debug_assert!(lsn <= self.get_last_record_lsn());
        let (seg, seg_blknum) = SegmentTag::from_blknum(rel, rel_blknum);

        if let Some((layer, lsn)) = self.get_layer_for_read(seg, lsn)? {
            self.materialize_page(seg, seg_blknum, lsn, &*layer)
        } else {
            // FIXME: This can happen if PostgreSQL extends a relation but never writes
            // the page. See https://github.com/zenithdb/zenith/issues/841
            //
            // Would be nice to detect that situation better.
            if seg.segno > 0 && self.get_rel_exists(rel, lsn)? {
                warn!("Page {} blk {} at {} not found", rel, rel_blknum, lsn);
                return Ok(ZERO_PAGE.clone());
            }

            bail!("segment {} not found at {}", rel, lsn);
        }
    }

    fn get_relish_size(&self, rel: RelishTag, lsn: Lsn) -> Result<Option<BlockNumber>> {
        if !rel.is_blocky() {
            bail!(
                "invalid get_relish_size request for non-blocky relish {}",
                rel
            );
        }
        debug_assert!(lsn <= self.get_last_record_lsn());

        let mut segno = 0;
        loop {
            let seg = SegmentTag { rel, segno };

            let segsize;
            if let Some((layer, lsn)) = self.get_layer_for_read(seg, lsn)? {
                segsize = layer.get_seg_size(lsn)?;
                trace!("get_seg_size: {} at {} -> {}", seg, lsn, segsize);
            } else {
                if segno == 0 {
                    return Ok(None);
                }
                segsize = 0;
            }

            if segsize != RELISH_SEG_SIZE {
                let result = segno * RELISH_SEG_SIZE + segsize;
                return Ok(Some(result));
            }
            segno += 1;
        }
    }

    fn get_rel_exists(&self, rel: RelishTag, lsn: Lsn) -> Result<bool> {
>>>>>>> d93fc371
        debug_assert!(lsn <= self.get_last_record_lsn());

        let mut reconstruct_state = ValueReconstructState {
            records: Vec::new(),
            img: None, // FIXME: check page cache and put the img here
        };

        self.get_reconstruct_data(key, lsn, &mut reconstruct_state)?;

        self.reconstruct_value(key, lsn, reconstruct_state)
    }

    /// Public entry point for checkpoint(). All the logic is in the private
    /// checkpoint_internal function, this public facade just wraps it for
    /// metrics collection.
    fn checkpoint(&self, cconf: CheckpointConfig) -> Result<()> {
        match cconf {
            CheckpointConfig::Flush => self
                .flush_checkpoint_time_histo
                .observe_closure_duration(|| self.checkpoint_internal(0, false)),
            CheckpointConfig::Forced => self
                .forced_checkpoint_time_histo
                .observe_closure_duration(|| self.checkpoint_internal(0, true)),
            CheckpointConfig::Distance(distance) => self
                .checkpoint_time_histo
                .observe_closure_duration(|| self.checkpoint_internal(distance, true)),
        }
    }

    ///
    /// Validate lsn against initdb_lsn and latest_gc_cutoff_lsn.
    ///
    fn check_lsn_is_in_scope(
        &self,
        lsn: Lsn,
        latest_gc_cutoff_lsn: &RwLockReadGuard<Lsn>,
    ) -> Result<()> {
        ensure!(
            lsn >= **latest_gc_cutoff_lsn,
            "LSN {} is earlier than latest GC horizon {} (we might've already garbage collected needed data)",
            lsn,
            **latest_gc_cutoff_lsn,
        );
        Ok(())
    }

    fn get_last_record_lsn(&self) -> Lsn {
        self.last_record_lsn.load().last
    }

    fn get_prev_record_lsn(&self) -> Lsn {
        self.last_record_lsn.load().prev
    }

    fn get_last_record_rlsn(&self) -> RecordLsn {
        self.last_record_lsn.load()
    }

    fn get_disk_consistent_lsn(&self) -> Lsn {
        self.disk_consistent_lsn.load()
    }

    fn hint_partitioning(&self, partitioning: KeyPartitioning, lsn: Lsn) -> Result<()> {
        self.partitioning
            .write()
            .unwrap()
            .replace((partitioning, lsn));
        Ok(())
    }

    fn writer<'a>(&'a self) -> Box<dyn TimelineWriter + 'a> {
        Box::new(LayeredTimelineWriter {
            tl: self,
            _write_guard: self.write_lock.lock().unwrap(),
        })
    }
}

impl LayeredTimeline {
    /// Open a Timeline handle.
    ///
    /// Loads the metadata for the timeline into memory, but not the layer map.
    #[allow(clippy::too_many_arguments)]
    fn new(
        conf: &'static PageServerConf,
        metadata: TimelineMetadata,
        ancestor: Option<LayeredTimelineEntry>,
        timelineid: ZTimelineId,
        tenantid: ZTenantId,
        walredo_mgr: Arc<dyn WalRedoManager + Send + Sync>,
        upload_relishes: bool,
    ) -> LayeredTimeline {
<<<<<<< HEAD
=======
        let current_logical_size_gauge = LOGICAL_TIMELINE_SIZE
            .get_metric_with_label_values(&[&tenantid.to_string(), &timelineid.to_string()])
            .unwrap();
        let reconstruct_time_histo = RECONSTRUCT_TIME
            .get_metric_with_label_values(&[&tenantid.to_string(), &timelineid.to_string()])
            .unwrap();
        let checkpoint_time_histo = STORAGE_TIME
            .get_metric_with_label_values(&[
                "checkpoint",
                &tenantid.to_string(),
                &timelineid.to_string(),
            ])
            .unwrap();
        let flush_checkpoint_time_histo = STORAGE_TIME
            .get_metric_with_label_values(&[
                "flush checkpoint",
                &tenantid.to_string(),
                &timelineid.to_string(),
            ])
            .unwrap();
        let forced_checkpoint_time_histo = STORAGE_TIME
            .get_metric_with_label_values(&[
                "forced checkpoint",
                &tenantid.to_string(),
                &timelineid.to_string(),
            ])
            .unwrap();

>>>>>>> d93fc371
        LayeredTimeline {
            conf,
            timelineid,
            tenantid,
            layers: Mutex::new(LayerMap::default()),

            walredo_mgr,

            // initialize in-memory 'last_record_lsn' from 'disk_consistent_lsn'.
            last_record_lsn: SeqWait::new(RecordLsn {
                last: metadata.disk_consistent_lsn(),
                prev: metadata.prev_record_lsn().unwrap_or(Lsn(0)),
            }),
            disk_consistent_lsn: AtomicLsn::new(metadata.disk_consistent_lsn().0),

            ancestor_timeline: ancestor,
            ancestor_lsn: metadata.ancestor_lsn(),
<<<<<<< HEAD
=======
            current_logical_size: AtomicUsize::new(current_logical_size),
            current_logical_size_gauge,
            reconstruct_time_histo,
            checkpoint_time_histo,
            flush_checkpoint_time_histo,
            forced_checkpoint_time_histo,
>>>>>>> d93fc371
            upload_relishes: AtomicBool::new(upload_relishes),

            write_lock: Mutex::new(()),
            checkpoint_cs: Mutex::new(()),

            gc_info: RwLock::new(GcInfo {
                retain_lsns: Vec::new(),
                cutoff: Lsn(0),
            }),
            partitioning: RwLock::new(None),

            latest_gc_cutoff_lsn: RwLock::new(metadata.latest_gc_cutoff_lsn()),
            initdb_lsn: metadata.initdb_lsn(),
        }
    }

    ///
    /// Scan the timeline directory to populate the layer map.
    /// Returns all timeline-related files that were found and loaded.
    ///
    fn load_layer_map(&self, disk_consistent_lsn: Lsn) -> anyhow::Result<()> {
        let mut layers = self.layers.lock().unwrap();
        let mut num_layers = 0;

        // Scan timeline directory and create ImageFileName and DeltaFilename
        // structs representing all files on disk
        let timeline_path = self.conf.timeline_path(&self.timelineid, &self.tenantid);

        for direntry in fs::read_dir(timeline_path)? {
            let direntry = direntry?;
            let fname = direntry.file_name();
            let fname = fname.to_str().unwrap();

            if let Some(imgfilename) = ImageFileName::parse_str(fname) {
                // create an ImageLayer struct for each image file.
                if imgfilename.lsn > disk_consistent_lsn {
                    warn!(
                        "found future image layer {} on timeline {} disk_consistent_lsn is {}",
                        imgfilename, self.timelineid, disk_consistent_lsn
                    );

                    rename_to_backup(direntry.path())?;
                    continue;
                }

                let layer =
                    ImageLayer::new(self.conf, self.timelineid, self.tenantid, &imgfilename);

                trace!("found layer {}", layer.filename().display());
                layers.insert_historic(Arc::new(layer));
                num_layers += 1;
            } else if let Some(deltafilename) = DeltaFileName::parse_str(fname) {
                // Create a DeltaLayer struct for each delta file.
                // The end-LSN is exclusive, while disk_consistent_lsn is
                // inclusive. For example, if disk_consistent_lsn is 100, it is
                // OK for a delta layer to have end LSN 101, but if the end LSN
                // is 102, then it might not have been fully flushed to disk
                // before crash.
                if deltafilename.lsn_range.end > disk_consistent_lsn + 1 {
                    warn!(
                        "found future delta layer {} on timeline {} disk_consistent_lsn is {}",
                        deltafilename, self.timelineid, disk_consistent_lsn
                    );

                    rename_to_backup(direntry.path())?;
                    continue;
                }

                let layer =
                    DeltaLayer::new(self.conf, self.timelineid, self.tenantid, &deltafilename);

                trace!("found layer {}", layer.filename().display());
                layers.insert_historic(Arc::new(layer));
                num_layers += 1;
            } else if fname == METADATA_FILE_NAME || fname.ends_with(".old") {
                // ignore these
            } else if is_ephemeral_file(fname) {
                // Delete any old ephemeral files
                trace!("deleting old ephemeral file in timeline dir: {}", fname);
                fs::remove_file(direntry.path())?;
            } else {
                warn!("unrecognized filename in timeline dir: {}", fname);
            }
        }

        layers.next_open_layer_at = Some(Lsn(disk_consistent_lsn.0) + 1);

        info!(
            "loaded layer map with {} layers at {}",
            num_layers, disk_consistent_lsn
        );

        Ok(())
    }

    ///
    /// Get a handle to a Layer for reading.
    ///
    /// The returned Layer might be from an ancestor timeline, if the
    /// segment hasn't been updated on this timeline yet.
    ///
    /// This function takes the current timeline's locked LayerMap as an argument,
    /// so callers can avoid potential race conditions.
    fn get_reconstruct_data(
        &self,
        key: Key,
        request_lsn: Lsn,
        reconstruct_state: &mut ValueReconstructState,
    ) -> Result<()> {
        // Start from the current timeline.
        let mut timeline_owned;
        let mut timeline = self;

        let mut path: Vec<(ValueReconstructResult, Lsn, Arc<dyn Layer>)> = Vec::new();

        // 'prev_lsn' tracks the last LSN that we were at in our search. It's used
        // to check that each iteration make some progress, to break infinite
        // looping if something goes wrong.
        let mut prev_lsn = Lsn(u64::MAX);

        let mut result = ValueReconstructResult::Continue;
        let mut cont_lsn = Lsn(request_lsn.0 + 1);

        loop {
            // The function should have updated 'state'
            //info!("CALLED for {} at {}: {:?} with {} records", reconstruct_state.key, reconstruct_state.lsn, result, reconstruct_state.records.len());
            match result {
                ValueReconstructResult::Complete => return Ok(()),
                ValueReconstructResult::Continue => {
                    if prev_lsn <= cont_lsn {
                        // Didn't make any progress in last iteration. Error out to avoid
                        // getting stuck in the loop.

                        // For debugging purposes, print the path of layers that we traversed
                        // through.
                        for (r, c, l) in path {
                            error!(
                                "PATH: result {:?}, cont_lsn {}, layer: {}",
                                r,
                                c,
                                l.filename().display()
                            );
                        }
                        bail!("could not find layer with more data for key {} at LSN {}, request LSN {}, ancestor {}",
                          key,
                          Lsn(cont_lsn.0 - 1),
                              request_lsn,
                        timeline.ancestor_lsn)
                    }
                    prev_lsn = cont_lsn;
                }
                ValueReconstructResult::Missing => {
                    bail!(
                        "could not find data for key {} at LSN {}, for request at LSN {}",
                        key,
                        cont_lsn,
                        request_lsn
                    )
                }
            }

            // Recurse into ancestor if needed
            if Lsn(cont_lsn.0 - 1) <= timeline.ancestor_lsn {
                trace!(
                    "going into ancestor {}, cont_lsn is {}",
                    timeline.ancestor_lsn,
                    cont_lsn
                );
                let ancestor = timeline.get_ancestor_timeline()?;
                timeline_owned = ancestor;
                timeline = &*timeline_owned;
                prev_lsn = Lsn(u64::MAX);
                continue;
            }

            let layers = timeline.layers.lock().unwrap();

            // Check the open and frozen in-memory layers first
            if let Some(open_layer) = &layers.open_layer {
                let start_lsn = open_layer.get_lsn_range().start;
                if cont_lsn > start_lsn {
                    //info!("CHECKING for {} at {} on open layer {}", key, cont_lsn, open_layer.filename().display());
                    result = open_layer.get_value_reconstruct_data(
                        key,
                        open_layer.get_lsn_range().start..cont_lsn,
                        reconstruct_state,
                    )?;
                    cont_lsn = start_lsn;
                    path.push((result, cont_lsn, open_layer.clone()));
                    continue;
                }
            }
            if let Some(frozen_layer) = &layers.frozen_layer {
                let start_lsn = frozen_layer.get_lsn_range().start;
                if cont_lsn > start_lsn {
                    //info!("CHECKING for {} at {} on frozen layer {}", key, cont_lsn, frozen_layer.filename().display());
                    result = frozen_layer.get_value_reconstruct_data(
                        key,
                        frozen_layer.get_lsn_range().start..cont_lsn,
                        reconstruct_state,
                    )?;
                    cont_lsn = start_lsn;
                    path.push((result, cont_lsn, frozen_layer.clone()));
                    continue;
                }
            }

            if let Some(SearchResult { lsn_floor, layer }) = layers.search(key, cont_lsn)? {
                //info!("CHECKING for {} at {} on historic layer {}", key, cont_lsn, layer.filename().display());

                result = layer.get_value_reconstruct_data(
                    key,
                    lsn_floor..cont_lsn,
                    reconstruct_state,
                )?;
                cont_lsn = lsn_floor;
                path.push((result, cont_lsn, layer));
            } else if self.ancestor_timeline.is_some() {
                // Nothing on this timeline. Traverse to parent
                result = ValueReconstructResult::Continue;
                cont_lsn = Lsn(self.ancestor_lsn.0 + 1);
            } else {
                // Nothing found
                result = ValueReconstructResult::Missing;
            }
        }
    }

    fn get_ancestor_timeline(&self) -> Result<Arc<LayeredTimeline>> {
        let ancestor_entry = self
            .ancestor_timeline
            .as_ref()
            .expect("get_ancestor_timeline() called on timeline with no parent");

        let timeline = match ancestor_entry.local_or_schedule_download(self.tenantid) {
            Some(timeline) => timeline,
            None => {
                bail!(
                    "Cannot get the whole layer for read locked: ancestor of timeline {} is not present locally",
                    self.timelineid
                )
            }
        };
        Ok(timeline)
    }

    ///
    /// Get a handle to the latest layer for appending.
    ///
    fn get_layer_for_write(&self, lsn: Lsn) -> Result<Arc<InMemoryLayer>> {
        let mut layers = self.layers.lock().unwrap();

        assert!(lsn.is_aligned());

        let last_record_lsn = self.get_last_record_lsn();
        assert!(
            lsn > last_record_lsn,
            "cannot modify relation after advancing last_record_lsn (incoming_lsn={}, last_record_lsn={})",
            lsn,
            last_record_lsn,
        );

        // Do we have a layer open for writing already?
        let layer;
        if let Some(open_layer) = &layers.open_layer {
            if open_layer.get_lsn_range().start > lsn {
                bail!("unexpected open layer in the future");
            }

            layer = Arc::clone(open_layer);
        } else {
            // No writeable layer yet. Create one.
            let start_lsn = layers.next_open_layer_at.unwrap();

            trace!(
                "creating layer for write at {}/{} for record at {}",
                self.timelineid,
                start_lsn,
                lsn
            );
            let new_layer =
                InMemoryLayer::create(self.conf, self.timelineid, self.tenantid, start_lsn, lsn)?;
            let layer_rc = Arc::new(new_layer);

            layers.open_layer = Some(Arc::clone(&layer_rc));
            layers.next_open_layer_at = None;

            layer = layer_rc;
        }
        Ok(layer)
    }

    fn put_value(&self, key: Key, lsn: Lsn, val: Value) -> Result<()> {
        //info!("PUT: key {} at {}", key, lsn);
        let layer = self.get_layer_for_write(lsn)?;
        layer.put_value(key, lsn, val)?;

        Ok(())
    }

    fn put_tombstone(&self, key_range: Range<Key>, lsn: Lsn) -> Result<()> {
        let layer = self.get_layer_for_write(lsn)?;
        layer.put_tombstone(key_range, lsn)?;

        Ok(())
    }

    ///
    /// Flush to disk all data that was written with the put_* functions
    ///
    /// NOTE: This has nothing to do with checkpoint in PostgreSQL.
    fn checkpoint_internal(&self, checkpoint_distance: u64, reconstruct_pages: bool) -> Result<()> {
        info!("checkpoint starting");
        // Prevent concurrent checkpoints
        let _checkpoint_cs = self.checkpoint_cs.lock().unwrap();

        // If the in-memory layer is larger than 'checkpoint_distance', write it
        // to a delta file.  That's necessary to limit the amount of WAL that
        // needs to be kept in the safekeepers, and that needs to be reprocessed
        // on page server crash.
        //
        // TODO: It's not a great policy for keeping memory usage in check,
        // though. We should also aim at flushing layers that consume a lot of
        // memory and/or aren't receiving much updates anymore.
        loop {
            // Do we have a frozen in-memory layer that we need to write out?
            // If we do, write it out now. Otherwise, check if the current
            // in-memory layer is old enough that we should freeze and write it out.
            let write_guard = self.write_lock.lock().unwrap();
            let mut layers = self.layers.lock().unwrap();
            if let Some(frozen_layer) = &layers.frozen_layer {
                // Write out the frozen in-memory layer to disk, as a delta file
                let frozen_layer = Arc::clone(frozen_layer);
                drop(write_guard);
                drop(layers);
                self.flush_frozen_layer(frozen_layer)?;
            } else {
                // Freeze the current open in-memory layer, if it's larger than
                // 'checkpoint_distance'. It will be written to disk on next
                // iteration.
                if let Some(open_layer) = &layers.open_layer {
                    // Does this layer need freezing?
                    let RecordLsn {
                        last: last_record_lsn,
                        prev: _prev_record_lsn,
                    } = self.last_record_lsn.load();
                    let oldest_lsn = open_layer.get_oldest_lsn();
                    let distance = last_record_lsn.widening_sub(oldest_lsn);
                    if distance < 0 || distance < checkpoint_distance.into() {
                        info!(
                            "the oldest layer is now {} which is {} bytes behind last_record_lsn",
                            open_layer.filename().display(),
                            distance
                        );
                        break;
                    }
                    let end_lsn = Lsn(self.get_last_record_lsn().0 + 1);
                    open_layer.freeze(end_lsn);

                    // The layer is no longer open, update the layer map to reflect this.
                    // We will replace it with on-disk historics below.
                    layers.frozen_layer = Some(Arc::clone(open_layer));
                    layers.open_layer = None;
                    layers.next_open_layer_at = Some(end_lsn);
                } else {
                    break;
                }
                // We will write the now-frozen layer to disk on next iteration.
                // That could take a while, so release the lock while do it
                drop(layers);
                drop(write_guard);
            }
        }

        // Create new image layers to allow GC and to reduce read latency
        if reconstruct_pages {
            // TODO: the threshold for how often we create image layers is
            // currently hard-coded at 3. It means, write out a new image layer,
            // if there are at least three delta layers on top of it.
            self.compact(TARGET_FILE_SIZE_BYTES as usize)?;
        }

        // TODO: We should also compact existing delta layers here.

        // Call unload() on all frozen layers, to release memory.
        // This shouldn't be much memory, as only metadata is slurped
        // into memory.
        let layers = self.layers.lock().unwrap();
        for layer in layers.iter_historic_layers() {
            layer.unload()?;
        }
        drop(layers);

        Ok(())
    }

    fn flush_frozen_layer(&self, frozen_layer: Arc<InMemoryLayer>) -> Result<()> {
        // Do we have a frozen in-memory layer that we need to write out?
        let new_delta = frozen_layer.write_to_disk()?;

        // Finally, replace the frozen in-memory layer with the new on-disk layers
        let write_guard = self.write_lock.lock().unwrap();
        let mut layers = self.layers.lock().unwrap();
        layers.frozen_layer = None;

        // Add the new delta layer to the LayerMap
        let mut layer_paths = vec![new_delta.path()];
        layers.insert_historic(Arc::new(new_delta));

        drop(write_guard);
        drop(layers);

        // Sync layers
        if !layer_paths.is_empty() {
            // We must fsync the timeline dir to ensure the directory entries for
            // new layer files are durable
            layer_paths.push(self.conf.timeline_path(&self.timelineid, &self.tenantid));

            // Fsync all the layer files and directory using multiple threads to
            // minimize latency.
            par_fsync::par_fsync(&layer_paths)?;

            layer_paths.pop().unwrap();
        }

        // Compute new 'disk_consistent_lsn'
        let disk_consistent_lsn;
        disk_consistent_lsn = Lsn(frozen_layer.get_lsn_range().end.0 - 1);

        // If we were able to advance 'disk_consistent_lsn', save it the metadata file.
        // After crash, we will restart WAL streaming and processing from that point.
        let old_disk_consistent_lsn = self.disk_consistent_lsn.load();
        if disk_consistent_lsn != old_disk_consistent_lsn {
            assert!(disk_consistent_lsn > old_disk_consistent_lsn);

            // We can only save a valid 'prev_record_lsn' value on disk if we
            // flushed *all* in-memory changes to disk. We only track
            // 'prev_record_lsn' in memory for the latest processed record, so we
            // don't remember what the correct value that corresponds to some old
            // LSN is. But if we flush everything, then the value corresponding
            // current 'last_record_lsn' is correct and we can store it on disk.
            let RecordLsn {
                last: last_record_lsn,
                prev: prev_record_lsn,
            } = self.last_record_lsn.load();
            let ondisk_prev_record_lsn = if disk_consistent_lsn == last_record_lsn {
                Some(prev_record_lsn)
            } else {
                None
            };

            let ancestor_timelineid = self
                .ancestor_timeline
                .as_ref()
                .map(LayeredTimelineEntry::timeline_id);

            let metadata = TimelineMetadata::new(
                disk_consistent_lsn,
                ondisk_prev_record_lsn,
                ancestor_timelineid,
                self.ancestor_lsn,
                *self.latest_gc_cutoff_lsn.read().unwrap(),
                self.initdb_lsn,
            );

            fail_point!("checkpoint-before-saving-metadata", |x| bail!(
                "{}",
                x.unwrap()
            ));

            LayeredRepository::save_metadata(
                self.conf,
                self.timelineid,
                self.tenantid,
                &metadata,
                false,
            )?;
            if self.upload_relishes.load(atomic::Ordering::Relaxed) {
                schedule_timeline_checkpoint_upload(
                    self.tenantid,
                    self.timelineid,
                    layer_paths,
                    metadata,
                );
            }

            // Also update the in-memory copy
            self.disk_consistent_lsn.store(disk_consistent_lsn);
        }

        Ok(())
    }

    fn compact(&self, target_file_size: usize) -> Result<()> {
        //
        // High level strategy for compaction / image creation:
        //
        // 1. First, calculate the desired "partitioning" of the
        // currently in-use key space. The goal is to partition the
        // key space into TARGET_FILE_SIZE chunks, but also take into
        // account any existing image layers, and try to align the
        // chunk boundaries with the existing image layers to avoid
        // too much churn. Also try to align chunk boundaries with
        // relation boundaries.  In principle, we don't know about
        // relation boundaries here, we just deal with key-value
        // pairs, and the code in pgdatadir_mapping.rs knows how to
        // map relations into key-value pairs. But in practice we know
        // that 'field6' is the block number, and the fields 1-5
        // identify a relation. This is just an optimization,
        // though.
        //
        // 2. Once we know the partitioning, for each partition,
        // decide if it's time to create a new image layer. The
        // criteria is: there has been too much "churn" since the last
        // image layer? The "churn" is fuzzy concept, it's a
        // combination of too many delta files, or too much WAL in
        // total in the delta file. Or perhaps: if creating an image
        // file would allow to delete some older files.
        //
        // 3. After that, we compact all level0 delta files if there
        // are too many of them.  While compacting, we also garbage
        // collect any page versions that are no longer needed because
        // of the new image layers we created in step 2.
        //
        // TODO: This hight level strategy hasn't been implemented yet.
        // Below are functions compact_level0() and create_image_layers()
        // but they are a bit ad hoc and don't quite work like it's explained
        // above. Rewrite it.

        // 1. The partitioning was already done by the code in
        // pgdatadir_mapping.rs. We just use it here.
        let partitioning_guard = self.partitioning.read().unwrap();
        if let Some((partitioning, lsn)) = partitioning_guard.as_ref() {
            // Make a copy of the partitioning, so that we can release
            // the lock. Otherwise we could block the WAL receiver.
            let lsn = *lsn;
            let partitions = partitioning.partitions.clone();
            drop(partitioning_guard);

            // 2. Create new image layers for partitions that have been modified
            // "enough".
            for partition in partitions.iter() {
                if self.time_for_new_image_layer(partition, lsn, 3)? {
                    self.create_image_layer(partition, lsn)?;
                }
            }

            // 3. Compact
            self.compact_level0(target_file_size)?;
        } else {
            info!("Could not compact because no partitioning specified yet");
        }
        Ok(())
    }

    // Is it time to create a new image layer for the given partition?
    fn time_for_new_image_layer(
        &self,
        partition: &[Range<Key>],
        lsn: Lsn,
        threshold: usize,
    ) -> Result<bool> {
        let layers = self.layers.lock().unwrap();

        for part_range in partition {
            let image_coverage = layers.image_coverage(part_range, lsn)?;
            for (img_range, last_img) in image_coverage {
                let img_lsn = if let Some(ref last_img) = last_img {
                    last_img.get_lsn_range().end
                } else {
                    Lsn(0)
                };

                let num_deltas = layers.count_deltas(&img_range, &(img_lsn..lsn))?;

                info!(
                    "range {}-{}, has {} deltas on this timeline",
                    img_range.start, img_range.end, num_deltas
                );
                if num_deltas >= threshold {
                    return Ok(true);
                }
            }
        }

        Ok(false)
    }

    fn create_image_layer(&self, partition: &[Range<Key>], lsn: Lsn) -> Result<()> {
        let img_range = partition.first().unwrap().start..partition.last().unwrap().end;
        let mut image_layer_writer =
            ImageLayerWriter::new(self.conf, self.timelineid, self.tenantid, &img_range, lsn)?;

        for range in partition {
            let mut key = range.start;
            while key < range.end {
                let img = self.get(key, lsn)?;
                image_layer_writer.put_image(key, &img)?;
                key = key.next();
            }
        }
        let image_layer = image_layer_writer.finish()?;

        let mut layers = self.layers.lock().unwrap();
        layers.insert_historic(Arc::new(image_layer));
        drop(layers);
        // FIXME: need to fsync?

        Ok(())
    }

    fn compact_level0(&self, target_file_size: usize) -> Result<()> {
        let layers = self.layers.lock().unwrap();

        // We compact or "shuffle" the level-0 delta layers when 10 have
        // accumulated.
        static COMPACT_THRESHOLD: usize = 10;

        let level0_deltas = layers.get_level0_deltas()?;

        if level0_deltas.len() < COMPACT_THRESHOLD {
            return Ok(());
        }
        drop(layers);

        // FIXME: this function probably won't work correctly if there's overlap
        // in the deltas.
        let lsn_range = level0_deltas
            .iter()
            .map(|l| l.get_lsn_range())
            .reduce(|a, b| min(a.start, b.start)..max(a.end, b.end))
            .unwrap();

        let all_values_iter = level0_deltas.iter().map(|l| l.iter()).kmerge_by(|a, b| {
            if let Ok((a_key, a_lsn, _)) = a {
                if let Ok((b_key, b_lsn, _)) = b {
                    match a_key.cmp(b_key) {
                        Ordering::Less => true,
                        Ordering::Equal => a_lsn <= b_lsn,
                        Ordering::Greater => false,
                    }
                } else {
                    false
                }
            } else {
                true
            }
        });

        // Merge the contents of all the input delta layers into a new set
        // of delta layers, based on the current partitioning.
        //
        // TODO: this actually divides the layers into fixed-size chunks, not
        // based on the partitioning.
        //
        // TODO: we should also opportunistically materialize and
        // garbage collect what we can.
        let mut new_layers = Vec::new();
        let mut prev_key: Option<Key> = None;
        let mut writer: Option<DeltaLayerWriter> = None;
        for x in all_values_iter {
            let (key, lsn, value) = x?;

            if let Some(prev_key) = prev_key {
                if key != prev_key && writer.is_some() {
                    let size = writer.as_mut().unwrap().size();
                    if size > target_file_size as u64 {
                        new_layers.push(writer.take().unwrap().finish(prev_key.next())?);
                        writer = None;
                    }
                }
            }

            if writer.is_none() {
                writer = Some(DeltaLayerWriter::new(
                    self.conf,
                    self.timelineid,
                    self.tenantid,
                    key,
                    lsn_range.clone(),
                )?);
            }

            writer.as_mut().unwrap().put_value(key, lsn, value)?;
            prev_key = Some(key);
        }
        if let Some(writer) = writer {
            new_layers.push(writer.finish(prev_key.unwrap().next())?);
        }

        let mut layers = self.layers.lock().unwrap();
        for l in new_layers {
            layers.insert_historic(Arc::new(l));
        }

        // Now that we have reshuffled the data to set of new delta layers, we can
        // delete the old ones
        for l in level0_deltas {
            l.delete()?;
            layers.remove_historic(l.clone());
        }
        drop(layers);

        Ok(())
    }

    ///
    /// Garbage collect layer files on a timeline that are no longer needed.
    ///
    /// The caller specifies how much history is needed with the two arguments:
    ///
    /// retain_lsns: keep a version of each page at these LSNs
    /// cutoff: also keep everything newer than this LSN
    ///
    /// The 'retain_lsns' list is currently used to prevent removing files that
    /// are needed by child timelines. In the future, the user might be able to
    /// name additional points in time to retain. The caller is responsible for
    /// collecting that information.
    ///
    /// The 'cutoff' point is used to retain recent versions that might still be
    /// needed by read-only nodes. (As of this writing, the caller just passes
    /// the latest LSN subtracted by a constant, and doesn't do anything smart
    /// to figure out what read-only nodes might actually need.)
    ///
    /// Currently, we don't make any attempt at removing unneeded page versions
    /// within a layer file. We can only remove the whole file if it's fully
    /// obsolete.
    ///
    fn update_gc_info(&self, retain_lsns: Vec<Lsn>, cutoff: Lsn) {
        let mut gc_info = self.gc_info.write().unwrap();
        gc_info.retain_lsns = retain_lsns;
        gc_info.cutoff = cutoff;
    }

    fn gc(&self) -> Result<GcResult> {
        let now = Instant::now();
        let mut result: GcResult = Default::default();
        let disk_consistent_lsn = self.get_disk_consistent_lsn();
        let _checkpoint_cs = self.checkpoint_cs.lock().unwrap();

        let gc_info = self.gc_info.read().unwrap();
        let retain_lsns = &gc_info.retain_lsns;
        let cutoff = gc_info.cutoff;

        let _enter = info_span!("garbage collection", timeline = %self.timelineid, tenant = %self.tenantid, cutoff = %cutoff).entered();

        // We need to ensure that no one branches at a point before latest_gc_cutoff_lsn.
        // See branch_timeline() for details.
        *self.latest_gc_cutoff_lsn.write().unwrap() = cutoff;

        info!("GC starting");

        debug!("retain_lsns: {:?}", retain_lsns);

        let mut layers_to_remove: Vec<Arc<dyn Layer>> = Vec::new();

        // Scan all on-disk layers in the timeline.
        //
        // Garbage collect the layer if all conditions are satisfied:
        // 1. it is older than cutoff LSN;
        // 2. it doesn't need to be retained for 'retain_lsns';
        // 3. newer on-disk image layers cover the layer's whole key range
        //
        let mut layers = self.layers.lock().unwrap();
        'outer: for l in layers.iter_historic_layers() {
            // This layer is in the process of being flushed to disk.
            // It will be swapped out of the layer map, replaced with
            // on-disk layers containing the same data.
            // We can't GC it, as it's not on disk. We can't remove it
            // from the layer map yet, as it would make its data
            // inaccessible.
            if l.is_in_memory() {
                continue;
            }

            result.layers_total += 1;

            // 1. Is it newer than cutoff point?
            if l.get_lsn_range().end > cutoff {
                info!(
                    "keeping {} because it's newer than cutoff {}",
                    l.filename().display(),
                    cutoff
                );
                result.layers_needed_by_cutoff += 1;
                continue 'outer;
            }

            // 2. Is it needed by a child branch?
            // NOTE With that wee would keep data that
            // might be referenced by child branches forever.
            // We can track this in child timeline GC and delete parent layers when
            // they are no longer needed. This might be complicated with long inheritance chains.
            for retain_lsn in retain_lsns {
                // start_lsn is inclusive
                if &l.get_lsn_range().start <= retain_lsn {
                    info!(
                        "keeping {} because it's still might be referenced by child branch forked at {} is_dropped: xx is_incremental: {}",
                        l.filename().display(),
                        retain_lsn,
                        l.is_incremental(),
                    );
                    result.layers_needed_by_branches += 1;
                    continue 'outer;
                }
            }

            // 3. Is there a later on-disk layer for this relation?
            //
            // The end-LSN is exclusive, while disk_consistent_lsn is
            // inclusive. For example, if disk_consistent_lsn is 100, it is
            // OK for a delta layer to have end LSN 101, but if the end LSN
            // is 102, then it might not have been fully flushed to disk
            // before crash.
            if !layers.newer_image_layer_exists(
                &l.get_key_range(),
                l.get_lsn_range().end,
                disk_consistent_lsn + 1,
            )? {
                info!(
                    "keeping {} because it is the latest layer",
                    l.filename().display()
                );
                result.layers_not_updated += 1;
                continue 'outer;
            }

            // We didn't find any reason to keep this file, so remove it.
            info!(
                "garbage collecting {} is_dropped: xx is_incremental: {}",
                l.filename().display(),
                l.is_incremental(),
            );
            layers_to_remove.push(Arc::clone(l));
        }

        // Actually delete the layers from disk and remove them from the map.
        // (couldn't do this in the loop above, because you cannot modify a collection
        // while iterating it. BTreeMap::retain() would be another option)
        for doomed_layer in layers_to_remove {
            doomed_layer.delete()?;
            layers.remove_historic(doomed_layer.clone());

            result.layers_removed += 1;
        }

        result.elapsed = now.elapsed();
        Ok(result)
    }

    ///
    /// Reconstruct a value, using the given base image and WAL records in 'data'.
    ///
    fn reconstruct_value(
        &self,
<<<<<<< HEAD
        key: Key,
=======
        seg: SegmentTag,
        seg_blknum: SegmentBlk,
        lsn: Lsn,
        layer: &dyn Layer,
    ) -> Result<Bytes> {
        // Check the page cache. We will get back the most recent page with lsn <= `lsn`.
        // The cached image can be returned directly if there is no WAL between the cached image
        // and requested LSN. The cached image can also be used to reduce the amount of WAL needed
        // for redo.
        let rel = seg.rel;
        let rel_blknum = seg.segno * RELISH_SEG_SIZE + seg_blknum;
        let cached_page_img = match self.lookup_cached_page(&rel, rel_blknum, lsn) {
            Some((cached_lsn, cached_img)) => {
                match cached_lsn.cmp(&lsn) {
                    cmp::Ordering::Less => {} // there might be WAL between cached_lsn and lsn, we need to check
                    cmp::Ordering::Equal => return Ok(cached_img), // exact LSN match, return the image
                    cmp::Ordering::Greater => panic!(), // the returned lsn should never be after the requested lsn
                }
                Some((cached_lsn, cached_img))
            }
            None => None,
        };

        let mut data = PageReconstructData {
            records: Vec::new(),
            page_img: cached_page_img,
        };

        // Holds an Arc reference to 'layer_ref' when iterating in the loop below.
        let mut layer_arc: Arc<dyn Layer>;

        // Call the layer's get_page_reconstruct_data function to get the base image
        // and WAL records needed to materialize the page. If it returns 'Continue',
        // call it again on the predecessor layer until we have all the required data.
        let mut layer_ref = layer;
        let mut curr_lsn = lsn;
        loop {
            let result = self.reconstruct_time_histo.observe_closure_duration(|| {
                layer_ref
                    .get_page_reconstruct_data(seg_blknum, curr_lsn, &mut data)
                    .with_context(|| {
                        format!(
                            "Failed to get reconstruct data {} {:?} {} {}",
                            layer_ref.get_seg_tag(),
                            layer_ref.filename(),
                            seg_blknum,
                            curr_lsn,
                        )
                    })
            })?;
            match result {
                PageReconstructResult::Complete => break,
                PageReconstructResult::Continue(cont_lsn) => {
                    // Fetch base image / more WAL from the returned predecessor layer
                    if let Some((cont_layer, cont_lsn)) = self.get_layer_for_read(seg, cont_lsn)? {
                        if cont_lsn == curr_lsn {
                            // We landed on the same layer again. Shouldn't happen, but if it does,
                            // don't get stuck in an infinite loop.
                            bail!(
                                "could not find predecessor of layer {} at {}, layer returned its own LSN",
                                layer_ref.filename().display(),
                                cont_lsn
                            );
                        }
                        layer_arc = cont_layer;
                        layer_ref = &*layer_arc;
                        curr_lsn = cont_lsn;
                        continue;
                    } else {
                        bail!(
                            "could not find predecessor of layer {} at {}",
                            layer_ref.filename().display(),
                            cont_lsn
                        );
                    }
                }
                PageReconstructResult::Missing(lsn) => {
                    // Oops, we could not reconstruct the page.
                    if data.records.is_empty() {
                        // no records, and no base image. This can happen if PostgreSQL extends a relation
                        // but never writes the page.
                        //
                        // Would be nice to detect that situation better.
                        warn!("Page {} blk {} at {} not found", rel, rel_blknum, lsn);
                        return Ok(ZERO_PAGE.clone());
                    }
                    bail!(
                        "No base image found for page {} blk {} at {}/{}",
                        rel,
                        rel_blknum,
                        self.timelineid,
                        lsn,
                    );
                }
            }
        }

        self.reconstruct_page(rel, rel_blknum, lsn, data)
    }

    ///
    /// Reconstruct a page version, using the given base image and WAL records in 'data'.
    ///
    fn reconstruct_page(
        &self,
        rel: RelishTag,
        rel_blknum: BlockNumber,
>>>>>>> d93fc371
        request_lsn: Lsn,
        mut data: ValueReconstructState,
    ) -> Result<Bytes> {
        // Perform WAL redo if needed
        data.records.reverse();

        // If we have a page image, and no WAL, we're all set
        if data.records.is_empty() {
            if let Some((img_lsn, img)) = &data.img {
                trace!(
                    "found page image for key {} at {}, no WAL redo required",
                    key,
                    img_lsn
                );
                Ok(img.clone())
            } else {
                bail!("base image for {} at {} not found", key, request_lsn);
            }
        } else {
            // We need to do WAL redo.
            //
            // If we don't have a base image, then the oldest WAL record better initialize
            // the page
            if data.img.is_none() && !data.records.first().unwrap().1.will_init() {
                bail!(
                    "Base image for {} at {} not found, but got {} WAL records",
                    key,
                    request_lsn,
                    data.records.len()
                );
            } else {
                let base_img = if let Some((_lsn, img)) = data.img {
                    trace!(
                        "found {} WAL records and a base image for {} at {}, performing WAL redo",
                        data.records.len(),
                        key,
                        request_lsn
                    );
                    Some(img)
                } else {
                    trace!("found {} WAL records that will init the page for {} at {}, performing WAL redo", data.records.len(), key, request_lsn);
                    None
                };

                //let last_rec_lsn = data.records.last().unwrap().0;

                let img =
                    self.walredo_mgr
                        .request_redo(key, request_lsn, base_img, data.records)?;

                // FIXME: page caching
                /*
                                if let RelishTag::Relation(rel_tag) = &rel {
                                    let cache = page_cache::get();
                                    cache.memorize_materialized_page(
                                        self.tenantid,
                                        self.timelineid,
                                        *rel_tag,
                                        rel_blknum,
                                        last_rec_lsn,
                                        &img,
                                    );
                                }
                */

                Ok(img)
            }
        }
    }
}

struct LayeredTimelineWriter<'a> {
    tl: &'a LayeredTimeline,
    _write_guard: MutexGuard<'a, ()>,
}

impl Deref for LayeredTimelineWriter<'_> {
    type Target = dyn Timeline;

    fn deref(&self) -> &Self::Target {
        self.tl
    }
}

impl<'a> TimelineWriter<'_> for LayeredTimelineWriter<'a> {
    fn put(&self, key: Key, lsn: Lsn, value: Value) -> Result<()> {
        self.tl.put_value(key, lsn, value)
    }

    fn delete(&self, key_range: Range<Key>, lsn: Lsn) -> Result<()> {
        self.tl.put_tombstone(key_range, lsn)
    }

    ///
    /// Remember the (end of) last valid WAL record remembered in the timeline.
    ///
    fn advance_last_record_lsn(&self, new_lsn: Lsn) {
        assert!(new_lsn.is_aligned());

        self.tl.last_record_lsn.advance(new_lsn);
    }
}

/// Dump contents of a layer file to stdout.
pub fn dump_layerfile_from_path(path: &Path) -> Result<()> {
    let file = File::open(path)?;
    let book = Book::new(file)?;

    match book.magic() {
        delta_layer::DELTA_FILE_MAGIC => {
            DeltaLayer::new_for_path(path, &book)?.dump()?;
        }
        image_layer::IMAGE_FILE_MAGIC => {
            ImageLayer::new_for_path(path, &book)?.dump()?;
        }
        magic => bail!("unrecognized magic identifier: {:?}", magic),
    }

    Ok(())
}

/// Add a suffix to a layer file's name: .{num}.old
/// Uses the first available num (starts at 0)
fn rename_to_backup(path: PathBuf) -> anyhow::Result<()> {
    let filename = path.file_name().unwrap().to_str().unwrap();
    let mut new_path = path.clone();

    for i in 0u32.. {
        new_path.set_file_name(format!("{}.{}.old", filename, i));
        if !new_path.exists() {
            std::fs::rename(&path, &new_path)?;
            return Ok(());
        }
    }

    bail!("couldn't find an unused backup number for {:?}", path)
}

///
/// Tests that are specific to the layered storage format.
///
/// There are more unit tests in repository.rs that work through the
/// Repository interface and are expected to work regardless of the
/// file format and directory layout. The test here are more low level.
///
#[cfg(test)]
mod tests {
    use super::*;
    use crate::keyspace::KeySpaceAccum;
    use crate::repository::repo_harness::*;
    use rand::thread_rng;
    use rand::Rng;

    #[test]
    fn corrupt_metadata() -> Result<()> {
        const TEST_NAME: &str = "corrupt_metadata";
        let harness = RepoHarness::create(TEST_NAME)?;
        let repo = harness.load();

        repo.create_empty_timeline(TIMELINE_ID, Lsn(0))?;
        drop(repo);

        let metadata_path = harness.timeline_path(&TIMELINE_ID).join(METADATA_FILE_NAME);

        assert!(metadata_path.is_file());

        let mut metadata_bytes = std::fs::read(&metadata_path)?;
        assert_eq!(metadata_bytes.len(), 512);
        metadata_bytes[512 - 4 - 2] ^= 1;
        std::fs::write(metadata_path, metadata_bytes)?;

        let new_repo = harness.load();
        let err = new_repo.get_timeline(TIMELINE_ID).err().unwrap();
        assert_eq!(err.to_string(), "failed to load metadata");
        assert_eq!(
            err.source().unwrap().to_string(),
            "metadata checksum mismatch"
        );

        Ok(())
    }

    // Target file size in the unit tests. In production, the target
    // file size is much larger, maybe 1 GB. But a small size makes it
    // much faster to exercise all the logic for creating the files,
    // garbage collection, compaction etc.
    const TEST_FILE_SIZE: usize = 4 * 1024 * 1024;

    #[test]
    fn test_images() -> Result<()> {
        let repo = RepoHarness::create("test_images")?.load();
        let tline = repo.create_empty_timeline(TIMELINE_ID, Lsn(0))?;

        #[allow(non_snake_case)]
        let TEST_KEY: Key = Key::from_hex("112222222233333333444444445500000001").unwrap();

        let writer = tline.writer();
        writer.put(TEST_KEY, Lsn(0x10), Value::Image(TEST_IMG("foo at 0x10")))?;
        writer.advance_last_record_lsn(Lsn(0x10));
        drop(writer);

        tline.checkpoint(CheckpointConfig::Forced)?;
        tline.compact(TEST_FILE_SIZE)?;

        let writer = tline.writer();
        writer.put(TEST_KEY, Lsn(0x20), Value::Image(TEST_IMG("foo at 0x20")))?;
        writer.advance_last_record_lsn(Lsn(0x20));
        drop(writer);

        tline.checkpoint(CheckpointConfig::Forced)?;
        tline.compact(TEST_FILE_SIZE)?;

        let writer = tline.writer();
        writer.put(TEST_KEY, Lsn(0x30), Value::Image(TEST_IMG("foo at 0x30")))?;
        writer.advance_last_record_lsn(Lsn(0x30));
        drop(writer);

        tline.checkpoint(CheckpointConfig::Forced)?;
        tline.compact(TEST_FILE_SIZE)?;

        let writer = tline.writer();
        writer.put(TEST_KEY, Lsn(0x40), Value::Image(TEST_IMG("foo at 0x40")))?;
        writer.advance_last_record_lsn(Lsn(0x40));
        drop(writer);

        tline.checkpoint(CheckpointConfig::Forced)?;
        tline.compact(TEST_FILE_SIZE)?;

        assert_eq!(tline.get(TEST_KEY, Lsn(0x10))?, TEST_IMG("foo at 0x10"));
        assert_eq!(tline.get(TEST_KEY, Lsn(0x1f))?, TEST_IMG("foo at 0x10"));
        assert_eq!(tline.get(TEST_KEY, Lsn(0x20))?, TEST_IMG("foo at 0x20"));
        assert_eq!(tline.get(TEST_KEY, Lsn(0x30))?, TEST_IMG("foo at 0x30"));
        assert_eq!(tline.get(TEST_KEY, Lsn(0x40))?, TEST_IMG("foo at 0x40"));

        Ok(())
    }

    //
    // Insert 1000 key-value pairs with increasing keys, checkpoint,
    // repeat 50 times.
    //
    #[test]
    fn test_bulk_insert() -> Result<()> {
        let repo = RepoHarness::create("test_bulk_insert")?.load();
        let tline = repo.create_empty_timeline(TIMELINE_ID, Lsn(0))?;

        let mut lsn = Lsn(0x10);

        let mut keyspace = KeySpaceAccum::new();

        let mut test_key = Key::from_hex("012222222233333333444444445500000000").unwrap();
        let mut blknum = 0;
        for _ in 0..50 {
            for _ in 0..1000 {
                test_key.field6 = blknum;
                let writer = tline.writer();
                writer.put(
                    test_key,
                    lsn,
                    Value::Image(TEST_IMG(&format!("{} at {}", blknum, lsn))),
                )?;
                writer.advance_last_record_lsn(lsn);
                drop(writer);

                keyspace.add_key(test_key);

                lsn = Lsn(lsn.0 + 0x10);
                blknum += 1;
            }

            let cutoff = tline.get_last_record_lsn();
            let parts = keyspace
                .clone()
                .to_keyspace()
                .partition(TEST_FILE_SIZE as u64);
            tline.hint_partitioning(parts.clone(), lsn)?;

            tline.update_gc_info(Vec::new(), cutoff);
            tline.checkpoint(CheckpointConfig::Forced)?;
            tline.compact(TEST_FILE_SIZE)?;
            tline.gc()?;
        }

        Ok(())
    }

    #[test]
    fn test_random_updates() -> Result<()> {
        let repo = RepoHarness::create("test_random_updates")?.load();
        let tline = repo.create_empty_timeline(TIMELINE_ID, Lsn(0))?;

        const NUM_KEYS: usize = 1000;

        let mut test_key = Key::from_hex("012222222233333333444444445500000000").unwrap();

        let mut keyspace = KeySpaceAccum::new();

        // Track when each page was last modified. Used to assert that
        // a read sees the latest page version.
        let mut updated = [Lsn(0); NUM_KEYS];

        let mut lsn = Lsn(0);
        #[allow(clippy::needless_range_loop)]
        for blknum in 0..NUM_KEYS {
            lsn = Lsn(lsn.0 + 0x10);
            test_key.field6 = blknum as u32;
            let writer = tline.writer();
            writer.put(
                test_key,
                lsn,
                Value::Image(TEST_IMG(&format!("{} at {}", blknum, lsn))),
            )?;
            writer.advance_last_record_lsn(lsn);
            updated[blknum] = lsn;
            drop(writer);

            keyspace.add_key(test_key);
        }

        let parts = keyspace.to_keyspace().partition(TEST_FILE_SIZE as u64);
        tline.hint_partitioning(parts, lsn)?;

        for _ in 0..50 {
            for _ in 0..NUM_KEYS {
                lsn = Lsn(lsn.0 + 0x10);
                let blknum = thread_rng().gen_range(0..NUM_KEYS);
                test_key.field6 = blknum as u32;
                let writer = tline.writer();
                writer.put(
                    test_key,
                    lsn,
                    Value::Image(TEST_IMG(&format!("{} at {}", blknum, lsn))),
                )?;
                println!("updating {} at {}", blknum, lsn);
                writer.advance_last_record_lsn(lsn);
                drop(writer);
                updated[blknum] = lsn;
            }

            // Read all the blocks
            for (blknum, last_lsn) in updated.iter().enumerate() {
                test_key.field6 = blknum as u32;
                assert_eq!(
                    tline.get(test_key, lsn)?,
                    TEST_IMG(&format!("{} at {}", blknum, last_lsn))
                );
            }

            // Perform a cycle of checkpoint, compaction, and GC
            println!("checkpointing {}", lsn);
            let cutoff = tline.get_last_record_lsn();
            tline.update_gc_info(Vec::new(), cutoff);
            tline.checkpoint(CheckpointConfig::Forced)?;
            tline.compact(TEST_FILE_SIZE)?;
            tline.gc()?;
        }

        Ok(())
    }

    #[test]
    fn test_traverse_branches() -> Result<()> {
        let repo = RepoHarness::create("test_traverse_branches")?.load();
        let mut tline = repo.create_empty_timeline(TIMELINE_ID, Lsn(0))?;

        const NUM_KEYS: usize = 1000;

        let mut test_key = Key::from_hex("012222222233333333444444445500000000").unwrap();

        let mut keyspace = KeySpaceAccum::new();

        // Track when each page was last modified. Used to assert that
        // a read sees the latest page version.
        let mut updated = [Lsn(0); NUM_KEYS];

        let mut lsn = Lsn(0);
        #[allow(clippy::needless_range_loop)]
        for blknum in 0..NUM_KEYS {
            lsn = Lsn(lsn.0 + 0x10);
            test_key.field6 = blknum as u32;
            let writer = tline.writer();
            writer.put(
                test_key,
                lsn,
                Value::Image(TEST_IMG(&format!("{} at {}", blknum, lsn))),
            )?;
            writer.advance_last_record_lsn(lsn);
            updated[blknum] = lsn;
            drop(writer);

            keyspace.add_key(test_key);
        }

        let parts = keyspace.to_keyspace().partition(TEST_FILE_SIZE as u64);
        tline.hint_partitioning(parts, lsn)?;

        let mut tline_id = TIMELINE_ID;
        for _ in 0..50 {
            let new_tline_id = ZTimelineId::generate();
            repo.branch_timeline(tline_id, new_tline_id, lsn)?;
            tline = if let RepositoryTimeline::Local(local) = repo.get_timeline(new_tline_id)? {
                local
            } else {
                panic!("unexpected timeline state");
            };
            tline_id = new_tline_id;

            for _ in 0..NUM_KEYS {
                lsn = Lsn(lsn.0 + 0x10);
                let blknum = thread_rng().gen_range(0..NUM_KEYS);
                test_key.field6 = blknum as u32;
                let writer = tline.writer();
                writer.put(
                    test_key,
                    lsn,
                    Value::Image(TEST_IMG(&format!("{} at {}", blknum, lsn))),
                )?;
                println!("updating {} at {}", blknum, lsn);
                writer.advance_last_record_lsn(lsn);
                drop(writer);
                updated[blknum] = lsn;
            }

            // Read all the blocks
            for (blknum, last_lsn) in updated.iter().enumerate() {
                test_key.field6 = blknum as u32;
                assert_eq!(
                    tline.get(test_key, lsn)?,
                    TEST_IMG(&format!("{} at {}", blknum, last_lsn))
                );
            }

            // Perform a cycle of checkpoint, compaction, and GC
            println!("checkpointing {}", lsn);
            let cutoff = tline.get_last_record_lsn();
            tline.update_gc_info(Vec::new(), cutoff);
            tline.checkpoint(CheckpointConfig::Forced)?;
            tline.compact(TEST_FILE_SIZE)?;
            tline.gc()?;
        }

        Ok(())
    }
}<|MERGE_RESOLUTION|>--- conflicted
+++ resolved
@@ -47,12 +47,7 @@
 use crate::CheckpointConfig;
 use crate::{ZTenantId, ZTimelineId};
 
-<<<<<<< HEAD
-use zenith_metrics::{register_histogram_vec, HistogramVec};
-=======
 use zenith_metrics::{register_histogram_vec, Histogram, HistogramVec};
-use zenith_metrics::{register_int_gauge_vec, IntGauge, IntGaugeVec};
->>>>>>> d93fc371
 use zenith_utils::crashsafe_dir;
 use zenith_utils::lsn::{AtomicLsn, Lsn, RecordLsn};
 use zenith_utils::seqwait::SeqWait;
@@ -92,8 +87,6 @@
     .expect("failed to define a metric");
 }
 
-<<<<<<< HEAD
-=======
 // Metrics collected on operations on the storage repository.
 lazy_static! {
     static ref RECONSTRUCT_TIME: HistogramVec = register_histogram_vec!(
@@ -104,18 +97,6 @@
     .expect("failed to define a metric");
 }
 
-lazy_static! {
-    // NOTE: can be zero if pageserver was restarted and there hasn't been any
-    // activity yet.
-    static ref LOGICAL_TIMELINE_SIZE: IntGaugeVec = register_int_gauge_vec!(
-        "pageserver_logical_timeline_size",
-        "Logical timeline size (bytes)",
-        &["tenant_id", "timeline_id"]
-    )
-    .expect("failed to define a metric");
-}
-
->>>>>>> d93fc371
 /// Parts of the `.zenith/tenants/<tenantid>/timelines/<timelineid>` directory prefix.
 pub const TIMELINES_SEGMENT_NAME: &str = "timelines";
 
@@ -140,32 +121,16 @@
 
 /// Public interface
 impl Repository for LayeredRepository {
-<<<<<<< HEAD
     type Timeline = LayeredTimeline;
 
-    fn get_timeline(&self, timelineid: ZTimelineId) -> Result<RepositoryTimeline<LayeredTimeline>> {
-        let mut timelines = self.timelines.lock().unwrap();
-        Ok(
-            match self.get_or_init_timeline(timelineid, &mut timelines)? {
-                LayeredTimelineEntry::Local(local) => RepositoryTimeline::Local(local),
-                LayeredTimelineEntry::Remote {
-                    id,
-                    disk_consistent_lsn,
-                } => RepositoryTimeline::Remote {
-                    id,
-                    disk_consistent_lsn,
-                },
-            },
-        )
-=======
-    fn get_timeline(&self, timelineid: ZTimelineId) -> Result<RepositoryTimeline> {
+    fn get_timeline(&self, timelineid: ZTimelineId) -> Result<RepositoryTimeline<Self::Timeline>> {
         Ok(RepositoryTimeline::from(self.get_or_init_timeline(
             timelineid,
             &mut self.timelines.lock().unwrap(),
         )?))
     }
 
-    fn list_timelines(&self) -> Result<Vec<RepositoryTimeline>> {
+    fn list_timelines(&self) -> Result<Vec<RepositoryTimeline<Self::Timeline>>> {
         Ok(self
             .timelines
             .lock()
@@ -173,7 +138,6 @@
             .values()
             .map(|timeline_entry| RepositoryTimeline::from(timeline_entry.clone()))
             .collect())
->>>>>>> d93fc371
     }
 
     fn create_empty_timeline(
@@ -456,7 +420,7 @@
     }
 }
 
-impl From<LayeredTimelineEntry> for RepositoryTimeline {
+impl From<LayeredTimelineEntry> for RepositoryTimeline<LayeredTimeline> {
     fn from(layered_timeline: LayeredTimelineEntry) -> Self {
         match layered_timeline {
             LayeredTimelineEntry::Local(timeline) => RepositoryTimeline::Local {
@@ -788,34 +752,12 @@
     ancestor_timeline: Option<LayeredTimelineEntry>,
     ancestor_lsn: Lsn,
 
-<<<<<<< HEAD
-=======
-    // this variable indicates how much space is used from user's point of view,
-    // e.g. we do not account here for multiple versions of data and so on.
-    // this is counted incrementally based on physical relishes (excluding FileNodeMap)
-    // current_logical_size is not stored no disk and initialized on timeline creation using
-    // get_current_logical_size_non_incremental in init_current_logical_size
-    // this is needed because when we save it in metadata it can become out of sync
-    // because current_logical_size is consistent on last_record_lsn, not ondisk_consistent_lsn
-    // NOTE: current_logical_size also includes size of the ancestor
-    current_logical_size: AtomicUsize, // bytes
-
-    // To avoid calling .with_label_values and formatting the tenant and timeline IDs to strings
-    // every time the logical size is updated, keep a direct reference to the Gauge here.
-    // unfortunately it doesnt forward atomic methods like .fetch_add
-    // so use two fields: actual size and metric
-    // see https://github.com/zenithdb/zenith/issues/622 for discussion
-    // TODO: it is possible to combine these two fields into single one using custom metric which uses SeqCst
-    // ordering for its operations, but involves private modules, and macro trickery
-    current_logical_size_gauge: IntGauge,
-
     // Metrics histograms
     reconstruct_time_histo: Histogram,
     checkpoint_time_histo: Histogram,
     flush_checkpoint_time_histo: Histogram,
     forced_checkpoint_time_histo: Histogram,
 
->>>>>>> d93fc371
     /// If `true`, will backup its files that appear after each checkpointing to the remote storage.
     upload_relishes: AtomicBool,
 
@@ -892,72 +834,8 @@
         self.latest_gc_cutoff_lsn.read().unwrap()
     }
 
-<<<<<<< HEAD
     /// Look up the value with the given a key
     fn get(&self, key: Key, lsn: Lsn) -> Result<Bytes> {
-=======
-    /// Look up given page version.
-    fn get_page_at_lsn(&self, rel: RelishTag, rel_blknum: BlockNumber, lsn: Lsn) -> Result<Bytes> {
-        if !rel.is_blocky() && rel_blknum != 0 {
-            bail!(
-                "invalid request for block {} for non-blocky relish {}",
-                rel_blknum,
-                rel
-            );
-        }
-        debug_assert!(lsn <= self.get_last_record_lsn());
-        let (seg, seg_blknum) = SegmentTag::from_blknum(rel, rel_blknum);
-
-        if let Some((layer, lsn)) = self.get_layer_for_read(seg, lsn)? {
-            self.materialize_page(seg, seg_blknum, lsn, &*layer)
-        } else {
-            // FIXME: This can happen if PostgreSQL extends a relation but never writes
-            // the page. See https://github.com/zenithdb/zenith/issues/841
-            //
-            // Would be nice to detect that situation better.
-            if seg.segno > 0 && self.get_rel_exists(rel, lsn)? {
-                warn!("Page {} blk {} at {} not found", rel, rel_blknum, lsn);
-                return Ok(ZERO_PAGE.clone());
-            }
-
-            bail!("segment {} not found at {}", rel, lsn);
-        }
-    }
-
-    fn get_relish_size(&self, rel: RelishTag, lsn: Lsn) -> Result<Option<BlockNumber>> {
-        if !rel.is_blocky() {
-            bail!(
-                "invalid get_relish_size request for non-blocky relish {}",
-                rel
-            );
-        }
-        debug_assert!(lsn <= self.get_last_record_lsn());
-
-        let mut segno = 0;
-        loop {
-            let seg = SegmentTag { rel, segno };
-
-            let segsize;
-            if let Some((layer, lsn)) = self.get_layer_for_read(seg, lsn)? {
-                segsize = layer.get_seg_size(lsn)?;
-                trace!("get_seg_size: {} at {} -> {}", seg, lsn, segsize);
-            } else {
-                if segno == 0 {
-                    return Ok(None);
-                }
-                segsize = 0;
-            }
-
-            if segsize != RELISH_SEG_SIZE {
-                let result = segno * RELISH_SEG_SIZE + segsize;
-                return Ok(Some(result));
-            }
-            segno += 1;
-        }
-    }
-
-    fn get_rel_exists(&self, rel: RelishTag, lsn: Lsn) -> Result<bool> {
->>>>>>> d93fc371
         debug_assert!(lsn <= self.get_last_record_lsn());
 
         let mut reconstruct_state = ValueReconstructState {
@@ -967,7 +845,8 @@
 
         self.get_reconstruct_data(key, lsn, &mut reconstruct_state)?;
 
-        self.reconstruct_value(key, lsn, reconstruct_state)
+        self.reconstruct_time_histo
+            .observe_closure_duration(|| self.reconstruct_value(key, lsn, reconstruct_state))
     }
 
     /// Public entry point for checkpoint(). All the logic is in the private
@@ -1050,11 +929,6 @@
         walredo_mgr: Arc<dyn WalRedoManager + Send + Sync>,
         upload_relishes: bool,
     ) -> LayeredTimeline {
-<<<<<<< HEAD
-=======
-        let current_logical_size_gauge = LOGICAL_TIMELINE_SIZE
-            .get_metric_with_label_values(&[&tenantid.to_string(), &timelineid.to_string()])
-            .unwrap();
         let reconstruct_time_histo = RECONSTRUCT_TIME
             .get_metric_with_label_values(&[&tenantid.to_string(), &timelineid.to_string()])
             .unwrap();
@@ -1080,7 +954,6 @@
             ])
             .unwrap();
 
->>>>>>> d93fc371
         LayeredTimeline {
             conf,
             timelineid,
@@ -1098,15 +971,12 @@
 
             ancestor_timeline: ancestor,
             ancestor_lsn: metadata.ancestor_lsn(),
-<<<<<<< HEAD
-=======
-            current_logical_size: AtomicUsize::new(current_logical_size),
-            current_logical_size_gauge,
+
             reconstruct_time_histo,
             checkpoint_time_histo,
             flush_checkpoint_time_histo,
             forced_checkpoint_time_histo,
->>>>>>> d93fc371
+
             upload_relishes: AtomicBool::new(upload_relishes),
 
             write_lock: Mutex::new(()),
@@ -1962,117 +1832,7 @@
     ///
     fn reconstruct_value(
         &self,
-<<<<<<< HEAD
         key: Key,
-=======
-        seg: SegmentTag,
-        seg_blknum: SegmentBlk,
-        lsn: Lsn,
-        layer: &dyn Layer,
-    ) -> Result<Bytes> {
-        // Check the page cache. We will get back the most recent page with lsn <= `lsn`.
-        // The cached image can be returned directly if there is no WAL between the cached image
-        // and requested LSN. The cached image can also be used to reduce the amount of WAL needed
-        // for redo.
-        let rel = seg.rel;
-        let rel_blknum = seg.segno * RELISH_SEG_SIZE + seg_blknum;
-        let cached_page_img = match self.lookup_cached_page(&rel, rel_blknum, lsn) {
-            Some((cached_lsn, cached_img)) => {
-                match cached_lsn.cmp(&lsn) {
-                    cmp::Ordering::Less => {} // there might be WAL between cached_lsn and lsn, we need to check
-                    cmp::Ordering::Equal => return Ok(cached_img), // exact LSN match, return the image
-                    cmp::Ordering::Greater => panic!(), // the returned lsn should never be after the requested lsn
-                }
-                Some((cached_lsn, cached_img))
-            }
-            None => None,
-        };
-
-        let mut data = PageReconstructData {
-            records: Vec::new(),
-            page_img: cached_page_img,
-        };
-
-        // Holds an Arc reference to 'layer_ref' when iterating in the loop below.
-        let mut layer_arc: Arc<dyn Layer>;
-
-        // Call the layer's get_page_reconstruct_data function to get the base image
-        // and WAL records needed to materialize the page. If it returns 'Continue',
-        // call it again on the predecessor layer until we have all the required data.
-        let mut layer_ref = layer;
-        let mut curr_lsn = lsn;
-        loop {
-            let result = self.reconstruct_time_histo.observe_closure_duration(|| {
-                layer_ref
-                    .get_page_reconstruct_data(seg_blknum, curr_lsn, &mut data)
-                    .with_context(|| {
-                        format!(
-                            "Failed to get reconstruct data {} {:?} {} {}",
-                            layer_ref.get_seg_tag(),
-                            layer_ref.filename(),
-                            seg_blknum,
-                            curr_lsn,
-                        )
-                    })
-            })?;
-            match result {
-                PageReconstructResult::Complete => break,
-                PageReconstructResult::Continue(cont_lsn) => {
-                    // Fetch base image / more WAL from the returned predecessor layer
-                    if let Some((cont_layer, cont_lsn)) = self.get_layer_for_read(seg, cont_lsn)? {
-                        if cont_lsn == curr_lsn {
-                            // We landed on the same layer again. Shouldn't happen, but if it does,
-                            // don't get stuck in an infinite loop.
-                            bail!(
-                                "could not find predecessor of layer {} at {}, layer returned its own LSN",
-                                layer_ref.filename().display(),
-                                cont_lsn
-                            );
-                        }
-                        layer_arc = cont_layer;
-                        layer_ref = &*layer_arc;
-                        curr_lsn = cont_lsn;
-                        continue;
-                    } else {
-                        bail!(
-                            "could not find predecessor of layer {} at {}",
-                            layer_ref.filename().display(),
-                            cont_lsn
-                        );
-                    }
-                }
-                PageReconstructResult::Missing(lsn) => {
-                    // Oops, we could not reconstruct the page.
-                    if data.records.is_empty() {
-                        // no records, and no base image. This can happen if PostgreSQL extends a relation
-                        // but never writes the page.
-                        //
-                        // Would be nice to detect that situation better.
-                        warn!("Page {} blk {} at {} not found", rel, rel_blknum, lsn);
-                        return Ok(ZERO_PAGE.clone());
-                    }
-                    bail!(
-                        "No base image found for page {} blk {} at {}/{}",
-                        rel,
-                        rel_blknum,
-                        self.timelineid,
-                        lsn,
-                    );
-                }
-            }
-        }
-
-        self.reconstruct_page(rel, rel_blknum, lsn, data)
-    }
-
-    ///
-    /// Reconstruct a page version, using the given base image and WAL records in 'data'.
-    ///
-    fn reconstruct_page(
-        &self,
-        rel: RelishTag,
-        rel_blknum: BlockNumber,
->>>>>>> d93fc371
         request_lsn: Lsn,
         mut data: ValueReconstructState,
     ) -> Result<Bytes> {
@@ -2473,8 +2233,10 @@
         for _ in 0..50 {
             let new_tline_id = ZTimelineId::generate();
             repo.branch_timeline(tline_id, new_tline_id, lsn)?;
-            tline = if let RepositoryTimeline::Local(local) = repo.get_timeline(new_tline_id)? {
-                local
+            tline = if let RepositoryTimeline::Local { id: _, timeline } =
+                repo.get_timeline(new_tline_id)?
+            {
+                timeline
             } else {
                 panic!("unexpected timeline state");
             };
