//! Helper functions to download files from remote storage with a RemoteStorage
//!
//! The functions in this module retry failed operations automatically, according
//! to the FAILED_DOWNLOAD_RETRIES constant.

use std::collections::HashSet;
use std::future::Future;
use std::str::FromStr;
use std::time::SystemTime;

use anyhow::{Context, anyhow};
use camino::{Utf8Path, Utf8PathBuf};
use pageserver_api::shard::TenantShardId;
use remote_storage::{
    DownloadError, DownloadKind, DownloadOpts, GenericRemoteStorage, ListingMode, RemotePath,
};
use tokio::fs::{self, File, OpenOptions};
use tokio::io::{AsyncSeekExt, AsyncWriteExt};
use tokio_util::io::StreamReader;
use tokio_util::sync::CancellationToken;
use tracing::warn;
use utils::crashsafe::path_with_suffix_extension;
use utils::id::{TenantId, TimelineId};
use utils::{backoff, pausable_failpoint};

use super::index::{IndexPart, LayerFileMetadata};
use super::manifest::TenantManifest;
use super::{
    FAILED_DOWNLOAD_WARN_THRESHOLD, FAILED_REMOTE_OP_RETRIES, INITDB_PATH, parse_remote_index_path,
    parse_remote_tenant_manifest_path, remote_index_path, remote_initdb_archive_path,
    remote_initdb_preserved_archive_path, remote_tenant_manifest_path,
    remote_tenant_manifest_prefix, remote_tenant_path,
};
use crate::TEMP_FILE_SUFFIX;
use crate::assert_u64_eq_usize::UsizeIsU64;
use crate::config::PageServerConf;
use crate::context::RequestContext;
use crate::span::{
    debug_assert_current_span_has_tenant_and_timeline_id, debug_assert_current_span_has_tenant_id,
};
use crate::tenant::Generation;
use crate::tenant::disk_btree::PAGE_SZ;
use crate::tenant::remote_timeline_client::{remote_layer_path, remote_timelines_path};
use crate::tenant::storage_layer::LayerName;
use crate::virtual_file::{MaybeFatalIo, VirtualFile, on_fatal_io_error};

///
/// If 'metadata' is given, we will validate that the downloaded file's size matches that
/// in the metadata. (In the future, we might do more cross-checks, like CRC validation)
///
/// Returns the size of the downloaded file.
#[allow(clippy::too_many_arguments)]
pub async fn download_layer_file<'a>(
    conf: &'static PageServerConf,
    storage: &'a GenericRemoteStorage,
    tenant_shard_id: TenantShardId,
    timeline_id: TimelineId,
    layer_file_name: &'a LayerName,
    layer_metadata: &'a LayerFileMetadata,
    local_path: &Utf8Path,
    gate: &utils::sync::gate::Gate,
    cancel: &CancellationToken,
    ctx: &RequestContext,
) -> Result<u64, DownloadError> {
    debug_assert_current_span_has_tenant_and_timeline_id();

    let timeline_path = conf.timeline_path(&tenant_shard_id, &timeline_id);

    let remote_path = remote_layer_path(
        &tenant_shard_id.tenant_id,
        &timeline_id,
        layer_metadata.shard,
        layer_file_name,
        layer_metadata.generation,
    );

    // Perform a rename inspired by durable_rename from file_utils.c.
    // The sequence:
    //     write(tmp)
    //     fsync(tmp)
    //     rename(tmp, new)
    //     fsync(new)
    //     fsync(parent)
    // For more context about durable_rename check this email from postgres mailing list:
    // https://www.postgresql.org/message-id/56583BDD.9060302@2ndquadrant.com
    // If pageserver crashes the temp file will be deleted on startup and re-downloaded.
    let temp_file_path = path_with_suffix_extension(local_path, TEMP_DOWNLOAD_EXTENSION);

    let bytes_amount = download_retry(
        || async {
            download_object(storage, &remote_path, &temp_file_path, gate, cancel, ctx).await
        },
        &format!("download {remote_path:?}"),
        cancel,
    )
    .await?;

    let expected = layer_metadata.file_size;
    if expected != bytes_amount {
        return Err(DownloadError::Other(anyhow!(
            "According to layer file metadata should have downloaded {expected} bytes but downloaded {bytes_amount} bytes into file {temp_file_path:?}",
        )));
    }

    fail::fail_point!("remote-storage-download-pre-rename", |_| {
        Err(DownloadError::Other(anyhow!(
            "remote-storage-download-pre-rename failpoint triggered"
        )))
    });

    fs::rename(&temp_file_path, &local_path)
        .await
        .with_context(|| format!("rename download layer file to {local_path}"))
        .map_err(DownloadError::Other)?;

    // We use fatal_err() below because the after the rename above,
    // the in-memory state of the filesystem already has the layer file in its final place,
    // and subsequent pageserver code could think it's durable while it really isn't.
    let work = {
        let ctx = ctx.detached_child(ctx.task_kind(), ctx.download_behavior());
        async move {
            let timeline_dir = VirtualFile::open(&timeline_path, &ctx)
                .await
                .fatal_err("VirtualFile::open for timeline dir fsync");
            timeline_dir
                .sync_all()
                .await
                .fatal_err("VirtualFile::sync_all timeline dir");
        }
    };
    crate::virtual_file::io_engine::get()
        .spawn_blocking_and_block_on_if_std(work)
        .await;

    tracing::debug!("download complete: {local_path}");

    Ok(bytes_amount)
}

/// Download the object `src_path` in the remote `storage` to local path `dst_path`.
///
/// If Ok() is returned, the download succeeded and the inode & data have been made durable.
/// (Note that the directory entry for the inode is not made durable.)
/// The file size in bytes is returned.
///
/// If Err() is returned, there was some error. The file at `dst_path` has been unlinked.
/// The unlinking has _not_ been made durable.
async fn download_object(
    storage: &GenericRemoteStorage,
    src_path: &RemotePath,
    dst_path: &Utf8PathBuf,
    #[cfg_attr(target_os = "macos", allow(unused_variables))] gate: &utils::sync::gate::Gate,
    cancel: &CancellationToken,
    #[cfg_attr(target_os = "macos", allow(unused_variables))] ctx: &RequestContext,
) -> Result<u64, DownloadError> {
    let res = match crate::virtual_file::io_engine::get() {
        crate::virtual_file::io_engine::IoEngine::NotSet => panic!("unset"),
        crate::virtual_file::io_engine::IoEngine::StdFs => {
            async {
                let destination_file = tokio::fs::File::create(dst_path)
                    .await
                    .with_context(|| format!("create a destination file for layer '{dst_path}'"))
                    .map_err(DownloadError::Other)?;

                let download = storage
                    .download(src_path, &DownloadOpts::default(), cancel)
                    .await?;

                pausable_failpoint!("before-downloading-layer-stream-pausable");

                let mut buf_writer =
                    tokio::io::BufWriter::with_capacity(super::BUFFER_SIZE, destination_file);

                let mut reader = tokio_util::io::StreamReader::new(download.download_stream);

                let bytes_amount = tokio::io::copy_buf(&mut reader, &mut buf_writer).await?;
                buf_writer.flush().await?;

                let mut destination_file = buf_writer.into_inner();

                // Tokio doc here: https://docs.rs/tokio/1.17.0/tokio/fs/struct.File.html states that:
                // A file will not be closed immediately when it goes out of scope if there are any IO operations
                // that have not yet completed. To ensure that a file is closed immediately when it is dropped,
                // you should call flush before dropping it.
                //
                // From the tokio code I see that it waits for pending operations to complete. There shouldt be any because
                // we assume that `destination_file` file is fully written. I e there is no pending .write(...).await operations.
                // But for additional safety lets check/wait for any pending operations.
                destination_file
                    .flush()
                    .await
                    .maybe_fatal_err("download_object sync_all")
                    .with_context(|| format!("flush source file at {dst_path}"))
                    .map_err(DownloadError::Other)?;

                // not using sync_data because it can lose file size update
                destination_file
                    .sync_all()
                    .await
                    .maybe_fatal_err("download_object sync_all")
                    .with_context(|| format!("failed to fsync source file at {dst_path}"))
                    .map_err(DownloadError::Other)?;

                Ok(bytes_amount)
            }
            .await
        }
        #[cfg(target_os = "linux")]
        crate::virtual_file::io_engine::IoEngine::TokioEpollUring => {
            use crate::virtual_file::owned_buffers_io::write::FlushTaskError;
            use std::sync::Arc;

            use crate::virtual_file::{IoBufferMut, owned_buffers_io};
            async {
                let destination_file = Arc::new(
                    VirtualFile::create(dst_path, ctx)
                        .await
                        .with_context(|| {
                            format!("create a destination file for layer '{dst_path}'")
                        })
                        .map_err(DownloadError::Other)?,
                );

                let mut download = storage
                    .download(src_path, &DownloadOpts::default(), cancel)
                    .await?;

                pausable_failpoint!("before-downloading-layer-stream-pausable");

                let mut buffered = owned_buffers_io::write::BufferedWriter::<IoBufferMut, _>::new(
                    destination_file,
                    0,
                    || IoBufferMut::with_capacity(super::BUFFER_SIZE),
                    gate.enter().map_err(|_| DownloadError::Cancelled)?,
                    cancel.child_token(),
                    ctx,
                    tracing::info_span!(parent: None, "download_object_buffered_writer", %dst_path),
                );

                // TODO: use vectored write (writev) once supported by tokio-epoll-uring.
                // There's chunks_vectored() on the stream.
                let (bytes_amount, destination_file) = async {
                    while let Some(res) =
                        futures::StreamExt::next(&mut download.download_stream).await
                    {
                        let chunk = match res {
                            Ok(chunk) => chunk,
<<<<<<< HEAD
                            Err(e) => return Err(DownloadError::Other(anyhow::Error::new(e).context("download next chunk"))),
                        };
                        buffered.write_buffered_borrowed(&chunk, ctx)
                            .await
                            .context("write_buffered_borrowed")
                            .map_err(DownloadError::Other)?;
                    }
                    let mut pad_amount = None;
                    let (bytes_amount, destination_file) = buffered
                        .shutdown(|mut buf| {
                            use crate::virtual_file::owned_buffers_io::write::Buffer;

                            let len = buf.pending();
                            let cap = buf.cap();

                            // pad zeros to the next io alignment requirement.
                            // TODO: this is actually padding to next PAGE_SZ multiple, but only if the buffer capacity is larger than that.
                            // We can't let the fact that we do direct IO, or the buffer capacity, dictate the on-disk format we write here.
                            // Need to find a better API that allows writing the format we intend to.
                            let count = len.next_multiple_of(PAGE_SZ).min(cap) - len;
                            pad_amount = Some(count);
                            buf.extend_with(0, count);

                            Some(buf)
                        })
                        .await
                        .context("buffered writer shutdown")
                        .map_err(DownloadError::Other)?;

                    let pad_amount = pad_amount.expect("shutdown always invokes the closure").into_u64();
                    let set_len_arg = bytes_amount - pad_amount;
                    destination_file
                        .set_len(set_len_arg)
                        .await
                        .maybe_fatal_err("download_object set_len")
                        .with_context(|| {
                            format!("set len for file at {dst_path}: 0x{set_len_arg:x} = 0x{bytes_amount:x} - 0x{pad_amount:x}")
                        })
                        .map_err(DownloadError::Other)?;

                    Ok((set_len_arg, destination_file))
=======
                            Err(e) => return Err(DownloadError::from(e)),
                        };
                        buffered
                            .write_buffered_borrowed(&chunk, ctx)
                            .await
                            .map_err(|e| match e {
                                FlushTaskError::Cancelled => DownloadError::Cancelled,
                            })?;
                    }
                    let inner = buffered
                        .flush_and_into_inner(ctx)
                        .await
                        .map_err(|e| match e {
                            FlushTaskError::Cancelled => DownloadError::Cancelled,
                        })?;
                    Ok(inner)
>>>>>>> 9fb77d6c
                }
                .await?;

                // not using sync_data because it can lose file size update
                destination_file
                    .sync_all()
                    .await
                    .maybe_fatal_err("download_object sync_all")
                    .with_context(|| format!("failed to fsync source file at {dst_path}"))
                    .map_err(DownloadError::Other)?;

                Ok(bytes_amount)
            }
            .await
        }
    };

    // in case the download failed, clean up
    match res {
        Ok(bytes_amount) => Ok(bytes_amount),
        Err(e) => {
            if let Err(e) = tokio::fs::remove_file(dst_path).await {
                if e.kind() != std::io::ErrorKind::NotFound {
                    on_fatal_io_error(&e, &format!("Removing temporary file {dst_path}"));
                }
            }
            Err(e)
        }
    }
}

const TEMP_DOWNLOAD_EXTENSION: &str = "temp_download";

pub(crate) fn is_temp_download_file(path: &Utf8Path) -> bool {
    let extension = path.extension();
    match extension {
        Some(TEMP_DOWNLOAD_EXTENSION) => true,
        Some(_) => false,
        None => false,
    }
}

async fn list_identifiers<T>(
    storage: &GenericRemoteStorage,
    prefix: RemotePath,
    cancel: CancellationToken,
) -> anyhow::Result<(HashSet<T>, HashSet<String>)>
where
    T: FromStr + Eq + std::hash::Hash,
{
    let listing = download_retry_forever(
        || storage.list(Some(&prefix), ListingMode::WithDelimiter, None, &cancel),
        &format!("list identifiers in prefix {prefix}"),
        &cancel,
    )
    .await?;

    let mut parsed_ids = HashSet::new();
    let mut other_prefixes = HashSet::new();

    for id_remote_storage_key in listing.prefixes {
        let object_name = id_remote_storage_key.object_name().ok_or_else(|| {
            anyhow::anyhow!("failed to get object name for key {id_remote_storage_key}")
        })?;

        match object_name.parse::<T>() {
            Ok(t) => parsed_ids.insert(t),
            Err(_) => other_prefixes.insert(object_name.to_string()),
        };
    }

    for object in listing.keys {
        let object_name = object
            .key
            .object_name()
            .ok_or_else(|| anyhow::anyhow!("object name for key {}", object.key))?;
        other_prefixes.insert(object_name.to_string());
    }

    Ok((parsed_ids, other_prefixes))
}

/// List shards of given tenant in remote storage
pub(crate) async fn list_remote_tenant_shards(
    storage: &GenericRemoteStorage,
    tenant_id: TenantId,
    cancel: CancellationToken,
) -> anyhow::Result<(HashSet<TenantShardId>, HashSet<String>)> {
    let remote_path = remote_tenant_path(&TenantShardId::unsharded(tenant_id));
    list_identifiers::<TenantShardId>(storage, remote_path, cancel).await
}

/// List timelines of given tenant shard in remote storage
pub async fn list_remote_timelines(
    storage: &GenericRemoteStorage,
    tenant_shard_id: TenantShardId,
    cancel: CancellationToken,
) -> anyhow::Result<(HashSet<TimelineId>, HashSet<String>)> {
    fail::fail_point!("storage-sync-list-remote-timelines", |_| {
        anyhow::bail!("storage-sync-list-remote-timelines");
    });

    let remote_path = remote_timelines_path(&tenant_shard_id).add_trailing_slash();
    list_identifiers::<TimelineId>(storage, remote_path, cancel).await
}

async fn do_download_remote_path_retry_forever(
    storage: &GenericRemoteStorage,
    remote_path: &RemotePath,
    download_opts: DownloadOpts,
    cancel: &CancellationToken,
) -> Result<(Vec<u8>, SystemTime), DownloadError> {
    download_retry_forever(
        || async {
            let download = storage
                .download(remote_path, &download_opts, cancel)
                .await?;

            let mut bytes = Vec::new();

            let stream = download.download_stream;
            let mut stream = StreamReader::new(stream);

            tokio::io::copy_buf(&mut stream, &mut bytes).await?;

            Ok((bytes, download.last_modified))
        },
        &format!("download {remote_path:?}"),
        cancel,
    )
    .await
}

async fn do_download_tenant_manifest(
    storage: &GenericRemoteStorage,
    tenant_shard_id: &TenantShardId,
    _timeline_id: Option<&TimelineId>,
    generation: Generation,
    cancel: &CancellationToken,
) -> Result<(TenantManifest, Generation, SystemTime), DownloadError> {
    let remote_path = remote_tenant_manifest_path(tenant_shard_id, generation);

    let download_opts = DownloadOpts {
        kind: DownloadKind::Small,
        ..Default::default()
    };

    let (manifest_bytes, manifest_bytes_mtime) =
        do_download_remote_path_retry_forever(storage, &remote_path, download_opts, cancel).await?;

    let tenant_manifest = TenantManifest::from_json_bytes(&manifest_bytes)
        .with_context(|| format!("deserialize tenant manifest file at {remote_path:?}"))
        .map_err(DownloadError::Other)?;

    Ok((tenant_manifest, generation, manifest_bytes_mtime))
}

async fn do_download_index_part(
    storage: &GenericRemoteStorage,
    tenant_shard_id: &TenantShardId,
    timeline_id: Option<&TimelineId>,
    index_generation: Generation,
    cancel: &CancellationToken,
) -> Result<(IndexPart, Generation, SystemTime), DownloadError> {
    let timeline_id =
        timeline_id.expect("A timeline ID is always provided when downloading an index");
    let remote_path = remote_index_path(tenant_shard_id, timeline_id, index_generation);

    let download_opts = DownloadOpts {
        kind: DownloadKind::Small,
        ..Default::default()
    };

    let (index_part_bytes, index_part_mtime) =
        do_download_remote_path_retry_forever(storage, &remote_path, download_opts, cancel).await?;

    let index_part: IndexPart = serde_json::from_slice(&index_part_bytes)
        .with_context(|| format!("deserialize index part file at {remote_path:?}"))
        .map_err(DownloadError::Other)?;

    Ok((index_part, index_generation, index_part_mtime))
}

/// Metadata objects are "generationed", meaning that they include a generation suffix.  This
/// function downloads the object with the highest generation <= `my_generation`.
///
/// Data objects (layer files) also include a generation in their path, but there is no equivalent
/// search process, because their reference from an index includes the generation.
///
/// An expensive object listing operation is only done if necessary: the typical fast path is to issue two
/// GET operations, one to our own generation (stale attachment case), and one to the immediately preceding
/// generation (normal case when migrating/restarting).  Only if both of these return 404 do we fall back
/// to listing objects.
///
/// * `my_generation`: the value of `[crate::tenant::Tenant::generation]`
/// * `what`: for logging, what object are we downloading
/// * `prefix`: when listing objects, use this prefix (i.e. the part of the object path before the generation)
/// * `do_download`: a GET of the object in a particular generation, which should **retry indefinitely** unless
///                  `cancel`` has fired.  This function does not do its own retries of GET operations, and relies
///                  on the function passed in to do so.
/// * `parse_path`: parse a fully qualified remote storage path to get the generation of the object.
#[allow(clippy::too_many_arguments)]
#[tracing::instrument(skip_all, fields(generation=?my_generation))]
pub(crate) async fn download_generation_object<'a, T, DF, DFF, PF>(
    storage: &'a GenericRemoteStorage,
    tenant_shard_id: &'a TenantShardId,
    timeline_id: Option<&'a TimelineId>,
    my_generation: Generation,
    what: &str,
    prefix: RemotePath,
    do_download: DF,
    parse_path: PF,
    cancel: &'a CancellationToken,
) -> Result<(T, Generation, SystemTime), DownloadError>
where
    DF: Fn(
        &'a GenericRemoteStorage,
        &'a TenantShardId,
        Option<&'a TimelineId>,
        Generation,
        &'a CancellationToken,
    ) -> DFF,
    DFF: Future<Output = Result<(T, Generation, SystemTime), DownloadError>>,
    PF: Fn(RemotePath) -> Option<Generation>,
    T: 'static,
{
    debug_assert_current_span_has_tenant_id();

    if my_generation.is_none() {
        // Operating without generations: just fetch the generation-less path
        return do_download(storage, tenant_shard_id, timeline_id, my_generation, cancel).await;
    }

    // Stale case: If we were intentionally attached in a stale generation, the remote object may already
    // exist in our generation.
    //
    // This is an optimization to avoid doing the listing for the general case below.
    let res = do_download(storage, tenant_shard_id, timeline_id, my_generation, cancel).await;
    match res {
        Ok(decoded) => {
            tracing::debug!("Found {what} from current generation (this is a stale attachment)");
            return Ok(decoded);
        }
        Err(DownloadError::NotFound) => {}
        Err(e) => return Err(e),
    };

    // Typical case: the previous generation of this tenant was running healthily, and had uploaded the object
    // we are seeking in that generation.  We may safely start from this index without doing a listing, because:
    //  - We checked for current generation case above
    //  - generations > my_generation are to be ignored
    //  - any other objects that exist would have an older generation than `previous_gen`, and
    //    we want to find the most recent object from a previous generation.
    //
    // This is an optimization to avoid doing the listing for the general case below.
    let res = do_download(
        storage,
        tenant_shard_id,
        timeline_id,
        my_generation.previous(),
        cancel,
    )
    .await;
    match res {
        Ok(decoded) => {
            tracing::debug!("Found {what} from previous generation");
            return Ok(decoded);
        }
        Err(DownloadError::NotFound) => {
            tracing::debug!("No {what} found from previous generation, falling back to listing");
        }
        Err(e) => {
            return Err(e);
        }
    }

    // General case/fallback: if there is no index at my_generation or prev_generation, then list all index_part.json
    // objects, and select the highest one with a generation <= my_generation.  Constructing the prefix is equivalent
    // to constructing a full index path with no generation, because the generation is a suffix.
    let paths = download_retry(
        || async {
            storage
                .list(Some(&prefix), ListingMode::NoDelimiter, None, cancel)
                .await
        },
        "list index_part files",
        cancel,
    )
    .await?
    .keys;

    // General case logic for which index to use: the latest index whose generation
    // is <= our own.  See "Finding the remote indices for timelines" in docs/rfcs/025-generation-numbers.md
    let max_previous_generation = paths
        .into_iter()
        .filter_map(|o| parse_path(o.key))
        .filter(|g| g <= &my_generation)
        .max();

    match max_previous_generation {
        Some(g) => {
            tracing::debug!("Found {what} in generation {g:?}");
            do_download(storage, tenant_shard_id, timeline_id, g, cancel).await
        }
        None => {
            // Migration from legacy pre-generation state: we have a generation but no prior
            // attached pageservers did.  Try to load from a no-generation path.
            tracing::debug!("No {what}* found");
            do_download(
                storage,
                tenant_shard_id,
                timeline_id,
                Generation::none(),
                cancel,
            )
            .await
        }
    }
}

/// index_part.json objects are suffixed with a generation number, so we cannot
/// directly GET the latest index part without doing some probing.
///
/// In this function we probe for the most recent index in a generation <= our current generation.
/// See "Finding the remote indices for timelines" in docs/rfcs/025-generation-numbers.md
pub(crate) async fn download_index_part(
    storage: &GenericRemoteStorage,
    tenant_shard_id: &TenantShardId,
    timeline_id: &TimelineId,
    my_generation: Generation,
    cancel: &CancellationToken,
) -> Result<(IndexPart, Generation, SystemTime), DownloadError> {
    debug_assert_current_span_has_tenant_and_timeline_id();

    let index_prefix = remote_index_path(tenant_shard_id, timeline_id, Generation::none());
    download_generation_object(
        storage,
        tenant_shard_id,
        Some(timeline_id),
        my_generation,
        "index_part",
        index_prefix,
        do_download_index_part,
        parse_remote_index_path,
        cancel,
    )
    .await
}

pub(crate) async fn download_tenant_manifest(
    storage: &GenericRemoteStorage,
    tenant_shard_id: &TenantShardId,
    my_generation: Generation,
    cancel: &CancellationToken,
) -> Result<(TenantManifest, Generation, SystemTime), DownloadError> {
    let manifest_prefix = remote_tenant_manifest_prefix(tenant_shard_id);

    download_generation_object(
        storage,
        tenant_shard_id,
        None,
        my_generation,
        "tenant-manifest",
        manifest_prefix,
        do_download_tenant_manifest,
        parse_remote_tenant_manifest_path,
        cancel,
    )
    .await
}

pub(crate) async fn download_initdb_tar_zst(
    conf: &'static PageServerConf,
    storage: &GenericRemoteStorage,
    tenant_shard_id: &TenantShardId,
    timeline_id: &TimelineId,
    cancel: &CancellationToken,
) -> Result<(Utf8PathBuf, File), DownloadError> {
    debug_assert_current_span_has_tenant_and_timeline_id();

    let remote_path = remote_initdb_archive_path(&tenant_shard_id.tenant_id, timeline_id);

    let remote_preserved_path =
        remote_initdb_preserved_archive_path(&tenant_shard_id.tenant_id, timeline_id);

    let timeline_path = conf.timelines_path(tenant_shard_id);

    if !timeline_path.exists() {
        tokio::fs::create_dir_all(&timeline_path)
            .await
            .with_context(|| format!("timeline dir creation {timeline_path}"))
            .map_err(DownloadError::Other)?;
    }
    let temp_path = timeline_path.join(format!(
        "{INITDB_PATH}.download-{timeline_id}.{TEMP_FILE_SUFFIX}"
    ));

    let file = download_retry(
        || async {
            let file = OpenOptions::new()
                .create(true)
                .truncate(true)
                .read(true)
                .write(true)
                .open(&temp_path)
                .await
                .with_context(|| format!("tempfile creation {temp_path}"))
                .map_err(DownloadError::Other)?;

            let download = match storage
                .download(&remote_path, &DownloadOpts::default(), cancel)
                .await
            {
                Ok(dl) => dl,
                Err(DownloadError::NotFound) => {
                    storage
                        .download(&remote_preserved_path, &DownloadOpts::default(), cancel)
                        .await?
                }
                Err(other) => Err(other)?,
            };
            let mut download = tokio_util::io::StreamReader::new(download.download_stream);
            let mut writer = tokio::io::BufWriter::with_capacity(super::BUFFER_SIZE, file);

            tokio::io::copy_buf(&mut download, &mut writer).await?;

            let mut file = writer.into_inner();

            file.seek(std::io::SeekFrom::Start(0))
                .await
                .with_context(|| format!("rewinding initdb.tar.zst at: {remote_path:?}"))
                .map_err(DownloadError::Other)?;

            Ok(file)
        },
        &format!("download {remote_path}"),
        cancel,
    )
    .await
    .inspect_err(|_e| {
        // Do a best-effort attempt at deleting the temporary file upon encountering an error.
        // We don't have async here nor do we want to pile on any extra errors.
        if let Err(e) = std::fs::remove_file(&temp_path) {
            if e.kind() != std::io::ErrorKind::NotFound {
                warn!("error deleting temporary file {temp_path}: {e}");
            }
        }
    })?;

    Ok((temp_path, file))
}

/// Helper function to handle retries for a download operation.
///
/// Remote operations can fail due to rate limits (S3), spurious network
/// problems, or other external reasons. Retry FAILED_DOWNLOAD_RETRIES times,
/// with backoff.
///
/// (See similar logic for uploads in `perform_upload_task`)
pub(super) async fn download_retry<T, O, F>(
    op: O,
    description: &str,
    cancel: &CancellationToken,
) -> Result<T, DownloadError>
where
    O: FnMut() -> F,
    F: Future<Output = Result<T, DownloadError>>,
{
    backoff::retry(
        op,
        DownloadError::is_permanent,
        FAILED_DOWNLOAD_WARN_THRESHOLD,
        FAILED_REMOTE_OP_RETRIES,
        description,
        cancel,
    )
    .await
    .ok_or_else(|| DownloadError::Cancelled)
    .and_then(|x| x)
}

pub(crate) async fn download_retry_forever<T, O, F>(
    op: O,
    description: &str,
    cancel: &CancellationToken,
) -> Result<T, DownloadError>
where
    O: FnMut() -> F,
    F: Future<Output = Result<T, DownloadError>>,
{
    backoff::retry(
        op,
        DownloadError::is_permanent,
        FAILED_DOWNLOAD_WARN_THRESHOLD,
        u32::MAX,
        description,
        cancel,
    )
    .await
    .ok_or_else(|| DownloadError::Cancelled)
    .and_then(|x| x)
}<|MERGE_RESOLUTION|>--- conflicted
+++ resolved
@@ -245,13 +245,14 @@
                     {
                         let chunk = match res {
                             Ok(chunk) => chunk,
-<<<<<<< HEAD
-                            Err(e) => return Err(DownloadError::Other(anyhow::Error::new(e).context("download next chunk"))),
+                            Err(e) => return Err(DownloadError::from(e)),
                         };
-                        buffered.write_buffered_borrowed(&chunk, ctx)
+                        buffered
+                            .write_buffered_borrowed(&chunk, ctx)
                             .await
-                            .context("write_buffered_borrowed")
-                            .map_err(DownloadError::Other)?;
+                            .map_err(|e| match e {
+                                FlushTaskError::Cancelled => DownloadError::Cancelled,
+                            })?;
                     }
                     let mut pad_amount = None;
                     let (bytes_amount, destination_file) = buffered
@@ -272,8 +273,9 @@
                             Some(buf)
                         })
                         .await
-                        .context("buffered writer shutdown")
-                        .map_err(DownloadError::Other)?;
+                        .map_err(|e| match e {
+                            FlushTaskError::Cancelled => DownloadError::Cancelled,
+                        })?;
 
                     let pad_amount = pad_amount.expect("shutdown always invokes the closure").into_u64();
                     let set_len_arg = bytes_amount - pad_amount;
@@ -287,24 +289,6 @@
                         .map_err(DownloadError::Other)?;
 
                     Ok((set_len_arg, destination_file))
-=======
-                            Err(e) => return Err(DownloadError::from(e)),
-                        };
-                        buffered
-                            .write_buffered_borrowed(&chunk, ctx)
-                            .await
-                            .map_err(|e| match e {
-                                FlushTaskError::Cancelled => DownloadError::Cancelled,
-                            })?;
-                    }
-                    let inner = buffered
-                        .flush_and_into_inner(ctx)
-                        .await
-                        .map_err(|e| match e {
-                            FlushTaskError::Cancelled => DownloadError::Cancelled,
-                        })?;
-                    Ok(inner)
->>>>>>> 9fb77d6c
                 }
                 .await?;
 
